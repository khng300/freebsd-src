/* Definitions for StrongARM running FreeBSD using the ELF format
   Copyright (C) 2001, 2004 Free Software Foundation, Inc.
   Contributed by David E. O'Brien <obrien@FreeBSD.org> and BSDi.

   This file is part of GCC.

   GCC is free software; you can redistribute it and/or modify it
   under the terms of the GNU General Public License as published
   by the Free Software Foundation; either version 2, or (at your
   option) any later version.

   GCC is distributed in the hope that it will be useful, but WITHOUT
   ANY WARRANTY; without even the implied warranty of MERCHANTABILITY
   or FITNESS FOR A PARTICULAR PURPOSE.  See the GNU General Public
   License for more details.

   You should have received a copy of the GNU General Public License
   along with GCC; see the file COPYING.  If not, write to
   the Free Software Foundation, 51 Franklin Street, Fifth Floor,
   Boston, MA 02110-1301, USA.  */

#undef  SUBTARGET_CPP_SPEC
#define SUBTARGET_CPP_SPEC FBSD_CPP_SPEC

#undef  SUBTARGET_EXTRA_SPECS
#define SUBTARGET_EXTRA_SPECS \
  { "subtarget_extra_asm_spec",	SUBTARGET_EXTRA_ASM_SPEC }, \
  { "subtarget_asm_float_spec", SUBTARGET_ASM_FLOAT_SPEC }, \
  { "fbsd_dynamic_linker", FBSD_DYNAMIC_LINKER }

#undef SUBTARGET_EXTRA_ASM_SPEC
#define SUBTARGET_EXTRA_ASM_SPEC	\
  "-matpcs %{fpic|fpie:-k} %{fPIC|fPIE:-k}"

/* Default to full FPA if -mhard-float is specified. */
#undef SUBTARGET_ASM_FLOAT_SPEC
#define SUBTARGET_ASM_FLOAT_SPEC		\
  "%{mhard-float:-mfpu=fpa}			\
   %{mfloat-abi=hard:{!mfpu=*:-mfpu=fpa}}	\
   %{!mhard-float: %{msoft-float:-mfpu=softvfp;:-mfpu=softvfp}}"

#undef	LINK_SPEC
#define LINK_SPEC "							\
  %{p:%nconsider using `-pg' instead of `-p' with gprof(1) }		\
  %{v:-V}								\
  %{assert*} %{R*} %{rpath*} %{defsym*}					\
  %{shared:-Bshareable %{h*} %{soname*}}				\
  %{!shared:								\
    %{!static:								\
      %{rdynamic:-export-dynamic}					\
      %{!dynamic-linker:-dynamic-linker %(fbsd_dynamic_linker) }}	\
    %{static:-Bstatic}}							\
<<<<<<< HEAD
=======
  %{!static:--hash-style=both --enable-new-dtags}			\
>>>>>>> 85823a3b
  %{symbolic:-Bsymbolic}						\
  -X %{mbig-endian:-EB} %{mlittle-endian:-EL}"

/************************[  Target stuff  ]***********************************/


#ifndef TARGET_ENDIAN_DEFAULT
#define TARGET_ENDIAN_DEFAULT 0
#endif

/* Default it to use ATPCS with soft-VFP.  */
#undef TARGET_DEFAULT
#define TARGET_DEFAULT			\
  (MASK_APCS_FRAME			\
   | TARGET_ENDIAN_DEFAULT)

#undef ARM_DEFAULT_ABI
#define ARM_DEFAULT_ABI ARM_ABI_ATPCS

/* Define the actual types of some ANSI-mandated types.
   Needs to agree with <machine/ansi.h>.  GCC defaults come from c-decl.c,
   c-common.c, and config/<arch>/<arch>.h.  */

/* arm.h gets this wrong for FreeBSD.  We use the GCC defaults instead.  */

#undef  SIZE_TYPE
#define SIZE_TYPE	"unsigned int"

#undef  PTRDIFF_TYPE
#define PTRDIFF_TYPE	"int"

/* We use the GCC defaults here.  */
#undef WCHAR_TYPE

#if defined(FREEBSD_ARCH_armv6)
#undef  SUBTARGET_CPU_DEFAULT
#define SUBTARGET_CPU_DEFAULT	TARGET_CPU_arm1176jzs
#undef FBSD_TARGET_CPU_CPP_BUILTINS
#define FBSD_TARGET_CPU_CPP_BUILTINS()		\
  do {						\
    builtin_define ("__FreeBSD_ARCH_armv6__");	\
  } while (0)
#undef  TARGET_VERSION
#define TARGET_VERSION fprintf (stderr, " (FreeBSD/armv6 ELF)");
#else
#undef  SUBTARGET_CPU_DEFAULT
#define SUBTARGET_CPU_DEFAULT	TARGET_CPU_strongarm
#undef  TARGET_VERSION
#define TARGET_VERSION fprintf (stderr, " (FreeBSD/StrongARM ELF)");
#endif

/* FreeBSD does its profiling differently to the Acorn compiler. We
   don't need a word following the mcount call; and to skip it
   requires either an assembly stub or use of fomit-frame-pointer when
   compiling the profiling functions.  Since we break Acorn CC
   compatibility below a little more won't hurt.  */

#undef ARM_FUNCTION_PROFILER
#define ARM_FUNCTION_PROFILER(STREAM,LABELNO)		\
{							\
  asm_fprintf (STREAM, "\tmov\t%Rip, %Rlr\n");		\
  asm_fprintf (STREAM, "\tbl\t__mcount%s\n",		\
	       (TARGET_ARM && NEED_PLT_RELOC)		\
	       ? "(PLT)" : "");				\
}

/* Clear the instruction cache from `BEG' to `END'.  This makes a
   call to the ARM_SYNC_ICACHE architecture specific syscall.  */
#define CLEAR_INSN_CACHE(BEG, END)					\
do									\
  {									\
    extern int sysarch(int number, void *args);				\
    struct								\
      {									\
	unsigned int addr;						\
	int          len;						\
      } s;								\
    s.addr = (unsigned int)(BEG);					\
    s.len = (END) - (BEG);						\
    (void) sysarch (0, &s);						\
  }									\
while (0)

#undef FPUTYPE_DEFAULT
#define FPUTYPE_DEFAULT FPUTYPE_VFP<|MERGE_RESOLUTION|>--- conflicted
+++ resolved
@@ -50,10 +50,7 @@
       %{rdynamic:-export-dynamic}					\
       %{!dynamic-linker:-dynamic-linker %(fbsd_dynamic_linker) }}	\
     %{static:-Bstatic}}							\
-<<<<<<< HEAD
-=======
   %{!static:--hash-style=both --enable-new-dtags}			\
->>>>>>> 85823a3b
   %{symbolic:-Bsymbolic}						\
   -X %{mbig-endian:-EB} %{mlittle-endian:-EL}"
 
