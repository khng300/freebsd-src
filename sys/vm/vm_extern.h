--- conflicted
+++ resolved
@@ -64,11 +64,7 @@
 vm_offset_t kmem_alloc_contig_domain(int domain, vm_size_t size, int flags,
     vm_paddr_t low, vm_paddr_t high, u_long alignment, vm_paddr_t boundary,
     vm_memattr_t memattr);
-<<<<<<< HEAD
-vm_offset_t kmem_malloc(struct vmem *, vm_size_t size, int flags);
-=======
 vm_offset_t kmem_malloc(vm_size_t size, int flags);
->>>>>>> d3aa49fa
 vm_offset_t kmem_malloc_domain(int domain, vm_size_t size, int flags);
 void kmem_free(struct vmem *, vm_offset_t, vm_size_t);
 
