--- conflicted
+++ resolved
@@ -40,7 +40,7 @@
  *
  * Machine dependant functions for kernel setup
  *
- * This file needs a lot of work. 
+ * This file needs a lot of work.
  *
  * Created      : 17/09/94
  */
@@ -124,8 +124,6 @@
 struct pv_addr undstack;
 struct pv_addr abtstack;
 struct pv_addr kernelstack;
-
-static struct trapframe proc0_tf;
 
 /* Static device mappings. */
 static const struct pmap_devmap iq81342_devmap[] = {
@@ -154,7 +152,7 @@
 		    VM_PROT_READ|VM_PROT_WRITE,
 		    PTE_NOCACHE,
 	    },
-	    {	    
+	    {	
 		    0,
 		    0,
 		    0,
@@ -168,7 +166,7 @@
 extern vm_offset_t xscale_cache_clean_addr;
 
 void *
-initarm(void *arg, void *arg2)
+initarm(struct arm_boot_params *abp)
 {
 	struct pv_addr  kernel_l1pt;
 	struct pv_addr  dpcpu;
@@ -181,8 +179,8 @@
 	vm_offset_t lastaddr;
 	uint32_t memsize, memstart;
 
+	lastaddr = parse_boot_param(abp);
 	set_cpufuncs();
-	lastaddr = fake_preload_metadata();
 	pcpu_init(pcpup, 0, sizeof(struct pcpu));
 	PCPU_SET(curthread, &thread0);
 
@@ -211,7 +209,7 @@
 			kernel_pt_table[loop].pv_pa = freemempos +
 			    (loop % (PAGE_SIZE / L2_TABLE_SIZE_REAL)) *
 			    L2_TABLE_SIZE_REAL;
-			kernel_pt_table[loop].pv_va = 
+			kernel_pt_table[loop].pv_va =
 			    kernel_pt_table[loop].pv_pa + 0xc0000000;
 		}
 	}
@@ -270,7 +268,7 @@
 	   (((uint32_t)(lastaddr) - KERNBASE - 0x200000) + L1_S_SIZE) & ~(L1_S_SIZE - 1),
 	    VM_PROT_READ|VM_PROT_WRITE, PTE_CACHE);
 	freemem_after = ((int)lastaddr + PAGE_SIZE) & ~(PAGE_SIZE - 1);
-	afterkern = round_page(((vm_offset_t)lastaddr + L1_S_SIZE) & ~(L1_S_SIZE 
+	afterkern = round_page(((vm_offset_t)lastaddr + L1_S_SIZE) & ~(L1_S_SIZE
 	    - 1));
 	for (i = 0; i < KERNEL_PT_AFKERNEL_NUM; i++) {
 		pmap_link_l2pt(l1pagetable, afterkern + i * 0x00100000,
@@ -283,7 +281,7 @@
 		arm_add_smallalloc_pages((void *)(freemem_after),
 		    (void*)(freemem_after + PAGE_SIZE),
 		    afterkern - (freemem_after + PAGE_SIZE), 0);
-		    
+		
 	}
 #endif
 
@@ -311,19 +309,7 @@
 	 * of the stack memory.
 	 */
 
-<<<<<<< HEAD
-				   
-	set_stackptr(PSR_IRQ32_MODE,
-	    irqstack.pv_va + IRQ_STACK_SIZE * PAGE_SIZE);
-	set_stackptr(PSR_ABT32_MODE,
-	    abtstack.pv_va + ABT_STACK_SIZE * PAGE_SIZE);
-	set_stackptr(PSR_UND32_MODE,
-	    undstack.pv_va + UND_STACK_SIZE * PAGE_SIZE);
-
-
-=======
 	set_stackptrs(0);
->>>>>>> 85823a3b
 
 	/*
 	 * We must now clean the cache again....
@@ -347,13 +333,7 @@
 	undefined_handler_address = (u_int)undefinedinstruction_bounce;
 	undefined_init();
 				
-	proc_linkup0(&proc0, &thread0);
-	thread0.td_kstack = kernelstack.pv_va;
-	thread0.td_pcb = (struct pcb *)
-		(thread0.td_kstack + KSTACK_PAGES * PAGE_SIZE) - 1;
-	thread0.td_pcb->pcb_flags = 0;
-	thread0.td_frame = &proc0_tf;
-	pcpup->pc_curpcb = thread0.td_pcb;
+	init_proc0(kernelstack.pv_va);
 	
 	arm_vector_init(ARM_VECTORS_HIGH, ARM_VEC_ALL);
 
@@ -367,7 +347,7 @@
 	dump_avail[2] = 0;
 	dump_avail[3] = 0;
 					
-	pmap_bootstrap(pmap_curmaxkvaddr, 
+	pmap_bootstrap(pmap_curmaxkvaddr,
 	    0xd0000000, &kernel_l1pt);
 	msgbufp = (void*)msgbufpv.pv_va;
 	msgbufinit(msgbufp, msgbufsize);
