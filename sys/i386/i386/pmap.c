/*-
 * Copyright (c) 1991 Regents of the University of California.
 * All rights reserved.
 * Copyright (c) 1994 John S. Dyson
 * All rights reserved.
 * Copyright (c) 1994 David Greenman
 * All rights reserved.
 * Copyright (c) 2005-2010 Alan L. Cox <alc@cs.rice.edu>
 * All rights reserved.
 *
 * This code is derived from software contributed to Berkeley by
 * the Systems Programming Group of the University of Utah Computer
 * Science Department and William Jolitz of UUNET Technologies Inc.
 *
 * Redistribution and use in source and binary forms, with or without
 * modification, are permitted provided that the following conditions
 * are met:
 * 1. Redistributions of source code must retain the above copyright
 *    notice, this list of conditions and the following disclaimer.
 * 2. Redistributions in binary form must reproduce the above copyright
 *    notice, this list of conditions and the following disclaimer in the
 *    documentation and/or other materials provided with the distribution.
 * 3. All advertising materials mentioning features or use of this software
 *    must display the following acknowledgement:
 *	This product includes software developed by the University of
 *	California, Berkeley and its contributors.
 * 4. Neither the name of the University nor the names of its contributors
 *    may be used to endorse or promote products derived from this software
 *    without specific prior written permission.
 *
 * THIS SOFTWARE IS PROVIDED BY THE REGENTS AND CONTRIBUTORS ``AS IS'' AND
 * ANY EXPRESS OR IMPLIED WARRANTIES, INCLUDING, BUT NOT LIMITED TO, THE
 * IMPLIED WARRANTIES OF MERCHANTABILITY AND FITNESS FOR A PARTICULAR PURPOSE
 * ARE DISCLAIMED.  IN NO EVENT SHALL THE REGENTS OR CONTRIBUTORS BE LIABLE
 * FOR ANY DIRECT, INDIRECT, INCIDENTAL, SPECIAL, EXEMPLARY, OR CONSEQUENTIAL
 * DAMAGES (INCLUDING, BUT NOT LIMITED TO, PROCUREMENT OF SUBSTITUTE GOODS
 * OR SERVICES; LOSS OF USE, DATA, OR PROFITS; OR BUSINESS INTERRUPTION)
 * HOWEVER CAUSED AND ON ANY THEORY OF LIABILITY, WHETHER IN CONTRACT, STRICT
 * LIABILITY, OR TORT (INCLUDING NEGLIGENCE OR OTHERWISE) ARISING IN ANY WAY
 * OUT OF THE USE OF THIS SOFTWARE, EVEN IF ADVISED OF THE POSSIBILITY OF
 * SUCH DAMAGE.
 *
 *	from:	@(#)pmap.c	7.7 (Berkeley)	5/12/91
 */
/*-
 * Copyright (c) 2003 Networks Associates Technology, Inc.
 * All rights reserved.
 *
 * This software was developed for the FreeBSD Project by Jake Burkholder,
 * Safeport Network Services, and Network Associates Laboratories, the
 * Security Research Division of Network Associates, Inc. under
 * DARPA/SPAWAR contract N66001-01-C-8035 ("CBOSS"), as part of the DARPA
 * CHATS research program.
 *
 * Redistribution and use in source and binary forms, with or without
 * modification, are permitted provided that the following conditions
 * are met:
 * 1. Redistributions of source code must retain the above copyright
 *    notice, this list of conditions and the following disclaimer.
 * 2. Redistributions in binary form must reproduce the above copyright
 *    notice, this list of conditions and the following disclaimer in the
 *    documentation and/or other materials provided with the distribution.
 *
 * THIS SOFTWARE IS PROVIDED BY THE AUTHOR AND CONTRIBUTORS ``AS IS'' AND
 * ANY EXPRESS OR IMPLIED WARRANTIES, INCLUDING, BUT NOT LIMITED TO, THE
 * IMPLIED WARRANTIES OF MERCHANTABILITY AND FITNESS FOR A PARTICULAR PURPOSE
 * ARE DISCLAIMED.  IN NO EVENT SHALL THE AUTHOR OR CONTRIBUTORS BE LIABLE
 * FOR ANY DIRECT, INDIRECT, INCIDENTAL, SPECIAL, EXEMPLARY, OR CONSEQUENTIAL
 * DAMAGES (INCLUDING, BUT NOT LIMITED TO, PROCUREMENT OF SUBSTITUTE GOODS
 * OR SERVICES; LOSS OF USE, DATA, OR PROFITS; OR BUSINESS INTERRUPTION)
 * HOWEVER CAUSED AND ON ANY THEORY OF LIABILITY, WHETHER IN CONTRACT, STRICT
 * LIABILITY, OR TORT (INCLUDING NEGLIGENCE OR OTHERWISE) ARISING IN ANY WAY
 * OUT OF THE USE OF THIS SOFTWARE, EVEN IF ADVISED OF THE POSSIBILITY OF
 * SUCH DAMAGE.
 */

#include <sys/cdefs.h>
__FBSDID("$FreeBSD$");

/*
 *	Manages physical address maps.
 *
 *	In addition to hardware address maps, this
 *	module is called upon to provide software-use-only
 *	maps which may or may not be stored in the same
 *	form as hardware maps.  These pseudo-maps are
 *	used to store intermediate results from copy
 *	operations to and from address spaces.
 *
 *	Since the information managed by this module is
 *	also stored by the logical address mapping module,
 *	this module may throw away valid virtual-to-physical
 *	mappings at almost any time.  However, invalidations
 *	of virtual-to-physical mappings must be done as
 *	requested.
 *
 *	In order to cope with hardware architectures which
 *	make virtual-to-physical map invalidates expensive,
 *	this module may delay invalidate or reduced protection
 *	operations until such time as they are actually
 *	necessary.  This module is given full information as
 *	to which processors are currently using which maps,
 *	and to when physical maps must be made correct.
 */

#include "opt_cpu.h"
#include "opt_pmap.h"
#include "opt_smp.h"
#include "opt_xbox.h"

#include <sys/param.h>
#include <sys/systm.h>
#include <sys/kernel.h>
#include <sys/ktr.h>
#include <sys/lock.h>
#include <sys/malloc.h>
#include <sys/mman.h>
#include <sys/msgbuf.h>
#include <sys/mutex.h>
#include <sys/proc.h>
#include <sys/rwlock.h>
#include <sys/sf_buf.h>
#include <sys/sx.h>
#include <sys/vmmeter.h>
#include <sys/sched.h>
#include <sys/sysctl.h>
#ifdef SMP
#include <sys/smp.h>
#else
#include <sys/cpuset.h>
#endif

#include <vm/vm.h>
#include <vm/vm_param.h>
#include <vm/vm_kern.h>
#include <vm/vm_page.h>
#include <vm/vm_map.h>
#include <vm/vm_object.h>
#include <vm/vm_extern.h>
#include <vm/vm_pageout.h>
#include <vm/vm_pager.h>
#include <vm/vm_reserv.h>
#include <vm/uma.h>

#include <machine/cpu.h>
#include <machine/cputypes.h>
#include <machine/md_var.h>
#include <machine/pcb.h>
#include <machine/specialreg.h>
#ifdef SMP
#include <machine/smp.h>
#endif

#ifdef XBOX
#include <machine/xbox.h>
#endif

#if !defined(CPU_DISABLE_SSE) && defined(I686_CPU)
#define CPU_ENABLE_SSE
#endif

#ifndef PMAP_SHPGPERPROC
#define PMAP_SHPGPERPROC 200
#endif

#if !defined(DIAGNOSTIC)
#ifdef __GNUC_GNU_INLINE__
#define PMAP_INLINE	__attribute__((__gnu_inline__)) inline
#else
#define PMAP_INLINE	extern inline
#endif
#else
#define PMAP_INLINE
#endif

#ifdef PV_STATS
#define PV_STAT(x)	do { x ; } while (0)
#else
#define PV_STAT(x)	do { } while (0)
#endif

#define	pa_index(pa)	((pa) >> PDRSHIFT)
#define	pa_to_pvh(pa)	(&pv_table[pa_index(pa)])

/*
 * Get PDEs and PTEs for user/kernel address space
 */
#define	pmap_pde(m, v)	(&((m)->pm_pdir[(vm_offset_t)(v) >> PDRSHIFT]))
#define pdir_pde(m, v) (m[(vm_offset_t)(v) >> PDRSHIFT])

#define pmap_pde_v(pte)		((*(int *)pte & PG_V) != 0)
#define pmap_pte_w(pte)		((*(int *)pte & PG_W) != 0)
#define pmap_pte_m(pte)		((*(int *)pte & PG_M) != 0)
#define pmap_pte_u(pte)		((*(int *)pte & PG_A) != 0)
#define pmap_pte_v(pte)		((*(int *)pte & PG_V) != 0)

#define pmap_pte_set_w(pte, v)	((v) ? atomic_set_int((u_int *)(pte), PG_W) : \
    atomic_clear_int((u_int *)(pte), PG_W))
#define pmap_pte_set_prot(pte, v) ((*(int *)pte &= ~PG_PROT), (*(int *)pte |= (v)))

struct pmap kernel_pmap_store;
LIST_HEAD(pmaplist, pmap);
static struct pmaplist allpmaps;
static struct mtx allpmaps_lock;

vm_offset_t virtual_avail;	/* VA of first avail page (after kernel bss) */
vm_offset_t virtual_end;	/* VA of last avail page (end of kernel AS) */
int pgeflag = 0;		/* PG_G or-in */
int pseflag = 0;		/* PG_PS or-in */

static int nkpt = NKPT;
vm_offset_t kernel_vm_end = KERNBASE + NKPT * NBPDR;
extern u_int32_t KERNend;
extern u_int32_t KPTphys;

#ifdef PAE
pt_entry_t pg_nx;
static uma_zone_t pdptzone;
#endif

static SYSCTL_NODE(_vm, OID_AUTO, pmap, CTLFLAG_RD, 0, "VM/pmap parameters");

static int pat_works = 1;
SYSCTL_INT(_vm_pmap, OID_AUTO, pat_works, CTLFLAG_RD, &pat_works, 1,
    "Is page attribute table fully functional?");

static int pg_ps_enabled = 1;
SYSCTL_INT(_vm_pmap, OID_AUTO, pg_ps_enabled, CTLFLAG_RDTUN, &pg_ps_enabled, 0,
    "Are large page mappings enabled?");

#define	PAT_INDEX_SIZE	8
static int pat_index[PAT_INDEX_SIZE];	/* cache mode to PAT index conversion */

/*
 * Data for the pv entry allocation mechanism
 */
static TAILQ_HEAD(pch, pv_chunk) pv_chunks = TAILQ_HEAD_INITIALIZER(pv_chunks);
static int pv_entry_count = 0, pv_entry_max = 0, pv_entry_high_water = 0;
static struct md_page *pv_table;
static struct rwlock pvh_global_lock;
static int shpgperproc = PMAP_SHPGPERPROC;

struct pv_chunk *pv_chunkbase;		/* KVA block for pv_chunks */
int pv_maxchunks;			/* How many chunks we have KVA for */
vm_offset_t pv_vafree;			/* freelist stored in the PTE */

/*
 * All those kernel PT submaps that BSD is so fond of
 */
struct sysmaps {
	struct	mtx lock;
	pt_entry_t *CMAP1;
	pt_entry_t *CMAP2;
	caddr_t	CADDR1;
	caddr_t	CADDR2;
};
static struct sysmaps sysmaps_pcpu[MAXCPU];
pt_entry_t *CMAP1 = 0;
static pt_entry_t *CMAP3;
static pd_entry_t *KPTD;
caddr_t CADDR1 = 0, ptvmmap = 0;
static caddr_t CADDR3;
struct msgbuf *msgbufp = 0;

/*
 * Crashdump maps.
 */
static caddr_t crashdumpmap;

static pt_entry_t *PMAP1 = 0, *PMAP2;
static pt_entry_t *PADDR1 = 0, *PADDR2;
#ifdef SMP
static int PMAP1cpu;
static int PMAP1changedcpu;
SYSCTL_INT(_debug, OID_AUTO, PMAP1changedcpu, CTLFLAG_RD, 
	   &PMAP1changedcpu, 0,
	   "Number of times pmap_pte_quick changed CPU with same PMAP1");
#endif
static int PMAP1changed;
SYSCTL_INT(_debug, OID_AUTO, PMAP1changed, CTLFLAG_RD, 
	   &PMAP1changed, 0,
	   "Number of times pmap_pte_quick changed PMAP1");
static int PMAP1unchanged;
SYSCTL_INT(_debug, OID_AUTO, PMAP1unchanged, CTLFLAG_RD, 
	   &PMAP1unchanged, 0,
	   "Number of times pmap_pte_quick didn't change PMAP1");
static struct mtx PMAP2mutex;

static void	free_pv_chunk(struct pv_chunk *pc);
static void	free_pv_entry(pmap_t pmap, pv_entry_t pv);
static pv_entry_t get_pv_entry(pmap_t pmap, boolean_t try);
static void	pmap_pv_demote_pde(pmap_t pmap, vm_offset_t va, vm_paddr_t pa);
static boolean_t pmap_pv_insert_pde(pmap_t pmap, vm_offset_t va, vm_paddr_t pa);
static void	pmap_pv_promote_pde(pmap_t pmap, vm_offset_t va, vm_paddr_t pa);
static void	pmap_pvh_free(struct md_page *pvh, pmap_t pmap, vm_offset_t va);
static pv_entry_t pmap_pvh_remove(struct md_page *pvh, pmap_t pmap,
		    vm_offset_t va);
static int	pmap_pvh_wired_mappings(struct md_page *pvh, int count);

static boolean_t pmap_demote_pde(pmap_t pmap, pd_entry_t *pde, vm_offset_t va);
static boolean_t pmap_enter_pde(pmap_t pmap, vm_offset_t va, vm_page_t m,
    vm_prot_t prot);
static vm_page_t pmap_enter_quick_locked(pmap_t pmap, vm_offset_t va,
    vm_page_t m, vm_prot_t prot, vm_page_t mpte);
static void pmap_flush_page(vm_page_t m);
static void pmap_insert_pt_page(pmap_t pmap, vm_page_t mpte);
static void pmap_fill_ptp(pt_entry_t *firstpte, pt_entry_t newpte);
static boolean_t pmap_is_modified_pvh(struct md_page *pvh);
static boolean_t pmap_is_referenced_pvh(struct md_page *pvh);
static void pmap_kenter_attr(vm_offset_t va, vm_paddr_t pa, int mode);
static void pmap_kenter_pde(vm_offset_t va, pd_entry_t newpde);
static vm_page_t pmap_lookup_pt_page(pmap_t pmap, vm_offset_t va);
static void pmap_pde_attr(pd_entry_t *pde, int cache_bits);
static void pmap_promote_pde(pmap_t pmap, pd_entry_t *pde, vm_offset_t va);
static boolean_t pmap_protect_pde(pmap_t pmap, pd_entry_t *pde, vm_offset_t sva,
    vm_prot_t prot);
static void pmap_pte_attr(pt_entry_t *pte, int cache_bits);
static void pmap_remove_pde(pmap_t pmap, pd_entry_t *pdq, vm_offset_t sva,
    vm_page_t *free);
static int pmap_remove_pte(pmap_t pmap, pt_entry_t *ptq, vm_offset_t sva,
    vm_page_t *free);
static void pmap_remove_pt_page(pmap_t pmap, vm_page_t mpte);
static void pmap_remove_page(struct pmap *pmap, vm_offset_t va,
    vm_page_t *free);
static void pmap_remove_entry(struct pmap *pmap, vm_page_t m,
					vm_offset_t va);
static void pmap_insert_entry(pmap_t pmap, vm_offset_t va, vm_page_t m);
static boolean_t pmap_try_insert_pv_entry(pmap_t pmap, vm_offset_t va,
    vm_page_t m);
static void pmap_update_pde(pmap_t pmap, vm_offset_t va, pd_entry_t *pde,
    pd_entry_t newpde);
static void pmap_update_pde_invalidate(vm_offset_t va, pd_entry_t newpde);
static vm_page_t pmap_vmpage_splay(vm_pindex_t pindex, vm_page_t root);

static vm_page_t pmap_allocpte(pmap_t pmap, vm_offset_t va, int flags);

static vm_page_t _pmap_allocpte(pmap_t pmap, u_int ptepindex, int flags);
static int _pmap_unwire_pte_hold(pmap_t pmap, vm_page_t m, vm_page_t *free);
static pt_entry_t *pmap_pte_quick(pmap_t pmap, vm_offset_t va);
static void pmap_pte_release(pt_entry_t *pte);
static int pmap_unuse_pt(pmap_t, vm_offset_t, vm_page_t *);
#ifdef PAE
static void *pmap_pdpt_allocf(uma_zone_t zone, int bytes, u_int8_t *flags, int wait);
#endif
static void pmap_set_pg(void);

static __inline void pagezero(void *page);

CTASSERT(1 << PDESHIFT == sizeof(pd_entry_t));
CTASSERT(1 << PTESHIFT == sizeof(pt_entry_t));

/*
 * If you get an error here, then you set KVA_PAGES wrong! See the
 * description of KVA_PAGES in sys/i386/include/pmap.h. It must be
 * multiple of 4 for a normal kernel, or a multiple of 8 for a PAE.
 */
CTASSERT(KERNBASE % (1 << 24) == 0);

/*
 *	Bootstrap the system enough to run with virtual memory.
 *
 *	On the i386 this is called after mapping has already been enabled
 *	and just syncs the pmap module with what has already been done.
 *	[We can't call it easily with mapping off since the kernel is not
 *	mapped with PA == VA, hence we would have to relocate every address
 *	from the linked base (virtual) address "KERNBASE" to the actual
 *	(physical) address starting relative to 0]
 */
void
pmap_bootstrap(vm_paddr_t firstaddr)
{
	vm_offset_t va;
	pt_entry_t *pte, *unused;
	struct sysmaps *sysmaps;
	int i;

	/*
	 * Initialize the first available kernel virtual address.  However,
	 * using "firstaddr" may waste a few pages of the kernel virtual
	 * address space, because locore may not have mapped every physical
	 * page that it allocated.  Preferably, locore would provide a first
	 * unused virtual address in addition to "firstaddr".
	 */
	virtual_avail = (vm_offset_t) KERNBASE + firstaddr;

	virtual_end = VM_MAX_KERNEL_ADDRESS;

	/*
	 * Initialize the kernel pmap (which is statically allocated).
	 */
	PMAP_LOCK_INIT(kernel_pmap);
	kernel_pmap->pm_pdir = (pd_entry_t *) (KERNBASE + (u_int)IdlePTD);
#ifdef PAE
	kernel_pmap->pm_pdpt = (pdpt_entry_t *) (KERNBASE + (u_int)IdlePDPT);
#endif
	kernel_pmap->pm_root = NULL;
	CPU_FILL(&kernel_pmap->pm_active);	/* don't allow deactivation */
	TAILQ_INIT(&kernel_pmap->pm_pvchunk);

 	/*
	 * Initialize the global pv list lock.
	 */
	rw_init(&pvh_global_lock, "pvh global");

	LIST_INIT(&allpmaps);

	/*
	 * Request a spin mutex so that changes to allpmaps cannot be
	 * preempted by smp_rendezvous_cpus().  Otherwise,
	 * pmap_update_pde_kernel() could access allpmaps while it is
	 * being changed.
	 */
	mtx_init(&allpmaps_lock, "allpmaps", NULL, MTX_SPIN);
	mtx_lock_spin(&allpmaps_lock);
	LIST_INSERT_HEAD(&allpmaps, kernel_pmap, pm_list);
	mtx_unlock_spin(&allpmaps_lock);

	/*
	 * Reserve some special page table entries/VA space for temporary
	 * mapping of pages.
	 */
#define	SYSMAP(c, p, v, n)	\
	v = (c)va; va += ((n)*PAGE_SIZE); p = pte; pte += (n);

	va = virtual_avail;
	pte = vtopte(va);

	/*
	 * CMAP1/CMAP2 are used for zeroing and copying pages.
	 * CMAP3 is used for the idle process page zeroing.
	 */
	for (i = 0; i < MAXCPU; i++) {
		sysmaps = &sysmaps_pcpu[i];
		mtx_init(&sysmaps->lock, "SYSMAPS", NULL, MTX_DEF);
		SYSMAP(caddr_t, sysmaps->CMAP1, sysmaps->CADDR1, 1)
		SYSMAP(caddr_t, sysmaps->CMAP2, sysmaps->CADDR2, 1)
	}
	SYSMAP(caddr_t, CMAP1, CADDR1, 1)
	SYSMAP(caddr_t, CMAP3, CADDR3, 1)

	/*
	 * Crashdump maps.
	 */
	SYSMAP(caddr_t, unused, crashdumpmap, MAXDUMPPGS)

	/*
	 * ptvmmap is used for reading arbitrary physical pages via /dev/mem.
	 */
	SYSMAP(caddr_t, unused, ptvmmap, 1)

	/*
	 * msgbufp is used to map the system message buffer.
	 */
	SYSMAP(struct msgbuf *, unused, msgbufp, atop(round_page(msgbufsize)))

	/*
	 * KPTmap is used by pmap_kextract().
	 *
	 * KPTmap is first initialized by locore.  However, that initial
	 * KPTmap can only support NKPT page table pages.  Here, a larger
	 * KPTmap is created that can support KVA_PAGES page table pages.
	 */
	SYSMAP(pt_entry_t *, KPTD, KPTmap, KVA_PAGES)

	for (i = 0; i < NKPT; i++)
		KPTD[i] = (KPTphys + (i << PAGE_SHIFT)) | pgeflag | PG_RW | PG_V;

	/*
	 * Adjust the start of the KPTD and KPTmap so that the implementation
	 * of pmap_kextract() and pmap_growkernel() can be made simpler.
	 */
	KPTD -= KPTDI;
	KPTmap -= i386_btop(KPTDI << PDRSHIFT);

	/*
	 * ptemap is used for pmap_pte_quick
	 */
	SYSMAP(pt_entry_t *, PMAP1, PADDR1, 1)
	SYSMAP(pt_entry_t *, PMAP2, PADDR2, 1)

	mtx_init(&PMAP2mutex, "PMAP2", NULL, MTX_DEF);

	virtual_avail = va;

	/*
	 * Leave in place an identity mapping (virt == phys) for the low 1 MB
	 * physical memory region that is used by the ACPI wakeup code.  This
	 * mapping must not have PG_G set. 
	 */
#ifdef XBOX
	/* FIXME: This is gross, but needed for the XBOX. Since we are in such
	 * an early stadium, we cannot yet neatly map video memory ... :-(
	 * Better fixes are very welcome! */
	if (!arch_i386_is_xbox)
#endif
	for (i = 1; i < NKPT; i++)
		PTD[i] = 0;

	/* Initialize the PAT MSR if present. */
	pmap_init_pat();

	/* Turn on PG_G on kernel page(s) */
	pmap_set_pg();
}

/*
 * Setup the PAT MSR.
 */
void
pmap_init_pat(void)
{
	int pat_table[PAT_INDEX_SIZE];
	uint64_t pat_msr;
	u_long cr0, cr4;
	int i;

	/* Set default PAT index table. */
	for (i = 0; i < PAT_INDEX_SIZE; i++)
		pat_table[i] = -1;
	pat_table[PAT_WRITE_BACK] = 0;
	pat_table[PAT_WRITE_THROUGH] = 1;
	pat_table[PAT_UNCACHEABLE] = 3;
	pat_table[PAT_WRITE_COMBINING] = 3;
	pat_table[PAT_WRITE_PROTECTED] = 3;
	pat_table[PAT_UNCACHED] = 3;

	/* Bail if this CPU doesn't implement PAT. */
	if ((cpu_feature & CPUID_PAT) == 0) {
		for (i = 0; i < PAT_INDEX_SIZE; i++)
			pat_index[i] = pat_table[i];
		pat_works = 0;
		return;
	}

	/*
	 * Due to some Intel errata, we can only safely use the lower 4
	 * PAT entries.
	 *
	 *   Intel Pentium III Processor Specification Update
	 * Errata E.27 (Upper Four PAT Entries Not Usable With Mode B
	 * or Mode C Paging)
	 *
	 *   Intel Pentium IV  Processor Specification Update
	 * Errata N46 (PAT Index MSB May Be Calculated Incorrectly)
	 */
	if (cpu_vendor_id == CPU_VENDOR_INTEL &&
	    !(CPUID_TO_FAMILY(cpu_id) == 6 && CPUID_TO_MODEL(cpu_id) >= 0xe))
		pat_works = 0;

	/* Initialize default PAT entries. */
	pat_msr = PAT_VALUE(0, PAT_WRITE_BACK) |
	    PAT_VALUE(1, PAT_WRITE_THROUGH) |
	    PAT_VALUE(2, PAT_UNCACHED) |
	    PAT_VALUE(3, PAT_UNCACHEABLE) |
	    PAT_VALUE(4, PAT_WRITE_BACK) |
	    PAT_VALUE(5, PAT_WRITE_THROUGH) |
	    PAT_VALUE(6, PAT_UNCACHED) |
	    PAT_VALUE(7, PAT_UNCACHEABLE);

	if (pat_works) {
		/*
		 * Leave the indices 0-3 at the default of WB, WT, UC-, and UC.
		 * Program 5 and 6 as WP and WC.
		 * Leave 4 and 7 as WB and UC.
		 */
		pat_msr &= ~(PAT_MASK(5) | PAT_MASK(6));
		pat_msr |= PAT_VALUE(5, PAT_WRITE_PROTECTED) |
		    PAT_VALUE(6, PAT_WRITE_COMBINING);
		pat_table[PAT_UNCACHED] = 2;
		pat_table[PAT_WRITE_PROTECTED] = 5;
		pat_table[PAT_WRITE_COMBINING] = 6;
	} else {
		/*
		 * Just replace PAT Index 2 with WC instead of UC-.
		 */
		pat_msr &= ~PAT_MASK(2);
		pat_msr |= PAT_VALUE(2, PAT_WRITE_COMBINING);
		pat_table[PAT_WRITE_COMBINING] = 2;
	}

	/* Disable PGE. */
	cr4 = rcr4();
	load_cr4(cr4 & ~CR4_PGE);

	/* Disable caches (CD = 1, NW = 0). */
	cr0 = rcr0();
	load_cr0((cr0 & ~CR0_NW) | CR0_CD);

	/* Flushes caches and TLBs. */
	wbinvd();
	invltlb();

	/* Update PAT and index table. */
	wrmsr(MSR_PAT, pat_msr);
	for (i = 0; i < PAT_INDEX_SIZE; i++)
		pat_index[i] = pat_table[i];

	/* Flush caches and TLBs again. */
	wbinvd();
	invltlb();

	/* Restore caches and PGE. */
	load_cr0(cr0);
	load_cr4(cr4);
}

/*
 * Set PG_G on kernel pages.  Only the BSP calls this when SMP is turned on.
 */
static void
pmap_set_pg(void)
{
	pt_entry_t *pte;
	vm_offset_t va, endva;

	if (pgeflag == 0)
		return;

	endva = KERNBASE + KERNend;

	if (pseflag) {
		va = KERNBASE + KERNLOAD;
		while (va  < endva) {
			pdir_pde(PTD, va) |= pgeflag;
			invltlb();	/* Play it safe, invltlb() every time */
			va += NBPDR;
		}
	} else {
		va = (vm_offset_t)btext;
		while (va < endva) {
			pte = vtopte(va);
			if (*pte)
				*pte |= pgeflag;
			invltlb();	/* Play it safe, invltlb() every time */
			va += PAGE_SIZE;
		}
	}
}

/*
 * Initialize a vm_page's machine-dependent fields.
 */
void
pmap_page_init(vm_page_t m)
{

	TAILQ_INIT(&m->md.pv_list);
	m->md.pat_mode = PAT_WRITE_BACK;
}

#ifdef PAE
static void *
pmap_pdpt_allocf(uma_zone_t zone, int bytes, u_int8_t *flags, int wait)
{

	/* Inform UMA that this allocator uses kernel_map/object. */
	*flags = UMA_SLAB_KERNEL;
	return ((void *)kmem_alloc_contig(kernel_map, bytes, wait, 0x0ULL,
	    0xffffffffULL, 1, 0, VM_MEMATTR_DEFAULT));
}
#endif

/*
 * ABuse the pte nodes for unmapped kva to thread a kva freelist through.
 * Requirements:
 *  - Must deal with pages in order to ensure that none of the PG_* bits
 *    are ever set, PG_V in particular.
 *  - Assumes we can write to ptes without pte_store() atomic ops, even
 *    on PAE systems.  This should be ok.
 *  - Assumes nothing will ever test these addresses for 0 to indicate
 *    no mapping instead of correctly checking PG_V.
 *  - Assumes a vm_offset_t will fit in a pte (true for i386).
 * Because PG_V is never set, there can be no mappings to invalidate.
 */
static vm_offset_t
pmap_ptelist_alloc(vm_offset_t *head)
{
	pt_entry_t *pte;
	vm_offset_t va;

	va = *head;
	if (va == 0)
		return (va);	/* Out of memory */
	pte = vtopte(va);
	*head = *pte;
	if (*head & PG_V)
		panic("pmap_ptelist_alloc: va with PG_V set!");
	*pte = 0;
	return (va);
}

static void
pmap_ptelist_free(vm_offset_t *head, vm_offset_t va)
{
	pt_entry_t *pte;

	if (va & PG_V)
		panic("pmap_ptelist_free: freeing va with PG_V set!");
	pte = vtopte(va);
	*pte = *head;		/* virtual! PG_V is 0 though */
	*head = va;
}

static void
pmap_ptelist_init(vm_offset_t *head, void *base, int npages)
{
	int i;
	vm_offset_t va;

	*head = 0;
	for (i = npages - 1; i >= 0; i--) {
		va = (vm_offset_t)base + i * PAGE_SIZE;
		pmap_ptelist_free(head, va);
	}
}


/*
 *	Initialize the pmap module.
 *	Called by vm_init, to initialize any structures that the pmap
 *	system needs to map virtual memory.
 */
void
pmap_init(void)
{
	vm_page_t mpte;
	vm_size_t s;
	int i, pv_npg;

	/*
	 * Initialize the vm page array entries for the kernel pmap's
	 * page table pages.
	 */ 
	for (i = 0; i < NKPT; i++) {
		mpte = PHYS_TO_VM_PAGE(KPTphys + (i << PAGE_SHIFT));
		KASSERT(mpte >= vm_page_array &&
		    mpte < &vm_page_array[vm_page_array_size],
		    ("pmap_init: page table page is out of range"));
		mpte->pindex = i + KPTDI;
		mpte->phys_addr = KPTphys + (i << PAGE_SHIFT);
	}

	/*
	 * Initialize the address space (zone) for the pv entries.  Set a
	 * high water mark so that the system can recover from excessive
	 * numbers of pv entries.
	 */
	TUNABLE_INT_FETCH("vm.pmap.shpgperproc", &shpgperproc);
	pv_entry_max = shpgperproc * maxproc + cnt.v_page_count;
	TUNABLE_INT_FETCH("vm.pmap.pv_entries", &pv_entry_max);
	pv_entry_max = roundup(pv_entry_max, _NPCPV);
	pv_entry_high_water = 9 * (pv_entry_max / 10);

	/*
	 * If the kernel is running in a virtual machine on an AMD Family 10h
	 * processor, then it must assume that MCA is enabled by the virtual
	 * machine monitor.
	 */
	if (vm_guest == VM_GUEST_VM && cpu_vendor_id == CPU_VENDOR_AMD &&
	    CPUID_TO_FAMILY(cpu_id) == 0x10)
		workaround_erratum383 = 1;

	/*
	 * Are large page mappings supported and enabled?
	 */
	TUNABLE_INT_FETCH("vm.pmap.pg_ps_enabled", &pg_ps_enabled);
	if (pseflag == 0)
		pg_ps_enabled = 0;
	else if (pg_ps_enabled) {
		KASSERT(MAXPAGESIZES > 1 && pagesizes[1] == 0,
		    ("pmap_init: can't assign to pagesizes[1]"));
		pagesizes[1] = NBPDR;
	}

	/*
	 * Calculate the size of the pv head table for superpages.
	 */
	for (i = 0; phys_avail[i + 1]; i += 2);
	pv_npg = round_4mpage(phys_avail[(i - 2) + 1]) / NBPDR;

	/*
	 * Allocate memory for the pv head table for superpages.
	 */
	s = (vm_size_t)(pv_npg * sizeof(struct md_page));
	s = round_page(s);
	pv_table = (struct md_page *)kmem_alloc(kernel_map, s);
	for (i = 0; i < pv_npg; i++)
		TAILQ_INIT(&pv_table[i].pv_list);

	pv_maxchunks = MAX(pv_entry_max / _NPCPV, maxproc);
	pv_chunkbase = (struct pv_chunk *)kmem_alloc_nofault(kernel_map,
	    PAGE_SIZE * pv_maxchunks);
	if (pv_chunkbase == NULL)
		panic("pmap_init: not enough kvm for pv chunks");
	pmap_ptelist_init(&pv_vafree, pv_chunkbase, pv_maxchunks);
#ifdef PAE
	pdptzone = uma_zcreate("PDPT", NPGPTD * sizeof(pdpt_entry_t), NULL,
	    NULL, NULL, NULL, (NPGPTD * sizeof(pdpt_entry_t)) - 1,
	    UMA_ZONE_VM | UMA_ZONE_NOFREE);
	uma_zone_set_allocf(pdptzone, pmap_pdpt_allocf);
#endif
}


SYSCTL_INT(_vm_pmap, OID_AUTO, pv_entry_max, CTLFLAG_RD, &pv_entry_max, 0,
	"Max number of PV entries");
SYSCTL_INT(_vm_pmap, OID_AUTO, shpgperproc, CTLFLAG_RD, &shpgperproc, 0,
	"Page share factor per proc");

static SYSCTL_NODE(_vm_pmap, OID_AUTO, pde, CTLFLAG_RD, 0,
    "2/4MB page mapping counters");

static u_long pmap_pde_demotions;
SYSCTL_ULONG(_vm_pmap_pde, OID_AUTO, demotions, CTLFLAG_RD,
    &pmap_pde_demotions, 0, "2/4MB page demotions");

static u_long pmap_pde_mappings;
SYSCTL_ULONG(_vm_pmap_pde, OID_AUTO, mappings, CTLFLAG_RD,
    &pmap_pde_mappings, 0, "2/4MB page mappings");

static u_long pmap_pde_p_failures;
SYSCTL_ULONG(_vm_pmap_pde, OID_AUTO, p_failures, CTLFLAG_RD,
    &pmap_pde_p_failures, 0, "2/4MB page promotion failures");

static u_long pmap_pde_promotions;
SYSCTL_ULONG(_vm_pmap_pde, OID_AUTO, promotions, CTLFLAG_RD,
    &pmap_pde_promotions, 0, "2/4MB page promotions");

/***************************************************
 * Low level helper routines.....
 ***************************************************/

/*
 * Determine the appropriate bits to set in a PTE or PDE for a specified
 * caching mode.
 */
int
pmap_cache_bits(int mode, boolean_t is_pde)
{
	int cache_bits, pat_flag, pat_idx;

	if (mode < 0 || mode >= PAT_INDEX_SIZE || pat_index[mode] < 0)
		panic("Unknown caching mode %d\n", mode);

	/* The PAT bit is different for PTE's and PDE's. */
	pat_flag = is_pde ? PG_PDE_PAT : PG_PTE_PAT;

	/* Map the caching mode to a PAT index. */
	pat_idx = pat_index[mode];

	/* Map the 3-bit index value into the PAT, PCD, and PWT bits. */
	cache_bits = 0;
	if (pat_idx & 0x4)
		cache_bits |= pat_flag;
	if (pat_idx & 0x2)
		cache_bits |= PG_NC_PCD;
	if (pat_idx & 0x1)
		cache_bits |= PG_NC_PWT;
	return (cache_bits);
}

/*
 * The caller is responsible for maintaining TLB consistency.
 */
static void
pmap_kenter_pde(vm_offset_t va, pd_entry_t newpde)
{
	pd_entry_t *pde;
	pmap_t pmap;
	boolean_t PTD_updated;

	PTD_updated = FALSE;
	mtx_lock_spin(&allpmaps_lock);
	LIST_FOREACH(pmap, &allpmaps, pm_list) {
		if ((pmap->pm_pdir[PTDPTDI] & PG_FRAME) == (PTDpde[0] &
		    PG_FRAME))
			PTD_updated = TRUE;
		pde = pmap_pde(pmap, va);
		pde_store(pde, newpde);
	}
	mtx_unlock_spin(&allpmaps_lock);
	KASSERT(PTD_updated,
	    ("pmap_kenter_pde: current page table is not in allpmaps"));
}

/*
 * After changing the page size for the specified virtual address in the page
 * table, flush the corresponding entries from the processor's TLB.  Only the
 * calling processor's TLB is affected.
 *
 * The calling thread must be pinned to a processor.
 */
static void
pmap_update_pde_invalidate(vm_offset_t va, pd_entry_t newpde)
{
	u_long cr4;

	if ((newpde & PG_PS) == 0)
		/* Demotion: flush a specific 2MB page mapping. */
		invlpg(va);
	else if ((newpde & PG_G) == 0)
		/*
		 * Promotion: flush every 4KB page mapping from the TLB
		 * because there are too many to flush individually.
		 */
		invltlb();
	else {
		/*
		 * Promotion: flush every 4KB page mapping from the TLB,
		 * including any global (PG_G) mappings.
		 */
		cr4 = rcr4();
		load_cr4(cr4 & ~CR4_PGE);
		/*
		 * Although preemption at this point could be detrimental to
		 * performance, it would not lead to an error.  PG_G is simply
		 * ignored if CR4.PGE is clear.  Moreover, in case this block
		 * is re-entered, the load_cr4() either above or below will
		 * modify CR4.PGE flushing the TLB.
		 */
		load_cr4(cr4 | CR4_PGE);
	}
}
#ifdef SMP
/*
 * For SMP, these functions have to use the IPI mechanism for coherence.
 *
 * N.B.: Before calling any of the following TLB invalidation functions,
 * the calling processor must ensure that all stores updating a non-
 * kernel page table are globally performed.  Otherwise, another
 * processor could cache an old, pre-update entry without being
 * invalidated.  This can happen one of two ways: (1) The pmap becomes
 * active on another processor after its pm_active field is checked by
 * one of the following functions but before a store updating the page
 * table is globally performed. (2) The pmap becomes active on another
 * processor before its pm_active field is checked but due to
 * speculative loads one of the following functions stills reads the
 * pmap as inactive on the other processor.
 * 
 * The kernel page table is exempt because its pm_active field is
 * immutable.  The kernel page table is always active on every
 * processor.
 */
void
pmap_invalidate_page(pmap_t pmap, vm_offset_t va)
{
	cpuset_t other_cpus;
	u_int cpuid;

	sched_pin();
	if (pmap == kernel_pmap || !CPU_CMP(&pmap->pm_active, &all_cpus)) {
		invlpg(va);
		smp_invlpg(va);
	} else {
		cpuid = PCPU_GET(cpuid);
		other_cpus = all_cpus;
		CPU_CLR(cpuid, &other_cpus);
		if (CPU_ISSET(cpuid, &pmap->pm_active))
			invlpg(va);
		CPU_AND(&other_cpus, &pmap->pm_active);
		if (!CPU_EMPTY(&other_cpus))
			smp_masked_invlpg(other_cpus, va);
	}
	sched_unpin();
}

void
pmap_invalidate_range(pmap_t pmap, vm_offset_t sva, vm_offset_t eva)
{
	cpuset_t other_cpus;
	vm_offset_t addr;
	u_int cpuid;

	sched_pin();
	if (pmap == kernel_pmap || !CPU_CMP(&pmap->pm_active, &all_cpus)) {
		for (addr = sva; addr < eva; addr += PAGE_SIZE)
			invlpg(addr);
		smp_invlpg_range(sva, eva);
	} else {
		cpuid = PCPU_GET(cpuid);
		other_cpus = all_cpus;
		CPU_CLR(cpuid, &other_cpus);
		if (CPU_ISSET(cpuid, &pmap->pm_active))
			for (addr = sva; addr < eva; addr += PAGE_SIZE)
				invlpg(addr);
		CPU_AND(&other_cpus, &pmap->pm_active);
		if (!CPU_EMPTY(&other_cpus))
			smp_masked_invlpg_range(other_cpus, sva, eva);
	}
	sched_unpin();
}

void
pmap_invalidate_all(pmap_t pmap)
{
	cpuset_t other_cpus;
	u_int cpuid;

	sched_pin();
	if (pmap == kernel_pmap || !CPU_CMP(&pmap->pm_active, &all_cpus)) {
		invltlb();
		smp_invltlb();
	} else {
		cpuid = PCPU_GET(cpuid);
		other_cpus = all_cpus;
		CPU_CLR(cpuid, &other_cpus);
		if (CPU_ISSET(cpuid, &pmap->pm_active))
			invltlb();
		CPU_AND(&other_cpus, &pmap->pm_active);
		if (!CPU_EMPTY(&other_cpus))
			smp_masked_invltlb(other_cpus);
	}
	sched_unpin();
}

void
pmap_invalidate_cache(void)
{

	sched_pin();
	wbinvd();
	smp_cache_flush();
	sched_unpin();
}

struct pde_action {
	cpuset_t invalidate;	/* processors that invalidate their TLB */
	vm_offset_t va;
	pd_entry_t *pde;
	pd_entry_t newpde;
	u_int store;		/* processor that updates the PDE */
};

static void
pmap_update_pde_kernel(void *arg)
{
	struct pde_action *act = arg;
	pd_entry_t *pde;
	pmap_t pmap;

	if (act->store == PCPU_GET(cpuid)) {

		/*
		 * Elsewhere, this operation requires allpmaps_lock for
		 * synchronization.  Here, it does not because it is being
		 * performed in the context of an all_cpus rendezvous.
		 */
		LIST_FOREACH(pmap, &allpmaps, pm_list) {
			pde = pmap_pde(pmap, act->va);
			pde_store(pde, act->newpde);
		}
	}
}

static void
pmap_update_pde_user(void *arg)
{
	struct pde_action *act = arg;

	if (act->store == PCPU_GET(cpuid))
		pde_store(act->pde, act->newpde);
}

static void
pmap_update_pde_teardown(void *arg)
{
	struct pde_action *act = arg;

	if (CPU_ISSET(PCPU_GET(cpuid), &act->invalidate))
		pmap_update_pde_invalidate(act->va, act->newpde);
}

/*
 * Change the page size for the specified virtual address in a way that
 * prevents any possibility of the TLB ever having two entries that map the
 * same virtual address using different page sizes.  This is the recommended
 * workaround for Erratum 383 on AMD Family 10h processors.  It prevents a
 * machine check exception for a TLB state that is improperly diagnosed as a
 * hardware error.
 */
static void
pmap_update_pde(pmap_t pmap, vm_offset_t va, pd_entry_t *pde, pd_entry_t newpde)
{
	struct pde_action act;
	cpuset_t active, other_cpus;
	u_int cpuid;

	sched_pin();
	cpuid = PCPU_GET(cpuid);
	other_cpus = all_cpus;
	CPU_CLR(cpuid, &other_cpus);
	if (pmap == kernel_pmap)
		active = all_cpus;
	else
		active = pmap->pm_active;
	if (CPU_OVERLAP(&active, &other_cpus)) {
		act.store = cpuid;
		act.invalidate = active;
		act.va = va;
		act.pde = pde;
		act.newpde = newpde;
		CPU_SET(cpuid, &active);
		smp_rendezvous_cpus(active,
		    smp_no_rendevous_barrier, pmap == kernel_pmap ?
		    pmap_update_pde_kernel : pmap_update_pde_user,
		    pmap_update_pde_teardown, &act);
	} else {
		if (pmap == kernel_pmap)
			pmap_kenter_pde(va, newpde);
		else
			pde_store(pde, newpde);
		if (CPU_ISSET(cpuid, &active))
			pmap_update_pde_invalidate(va, newpde);
	}
	sched_unpin();
}
#else /* !SMP */
/*
 * Normal, non-SMP, 486+ invalidation functions.
 * We inline these within pmap.c for speed.
 */
PMAP_INLINE void
pmap_invalidate_page(pmap_t pmap, vm_offset_t va)
{

	if (pmap == kernel_pmap || !CPU_EMPTY(&pmap->pm_active))
		invlpg(va);
}

PMAP_INLINE void
pmap_invalidate_range(pmap_t pmap, vm_offset_t sva, vm_offset_t eva)
{
	vm_offset_t addr;

	if (pmap == kernel_pmap || !CPU_EMPTY(&pmap->pm_active))
		for (addr = sva; addr < eva; addr += PAGE_SIZE)
			invlpg(addr);
}

PMAP_INLINE void
pmap_invalidate_all(pmap_t pmap)
{

	if (pmap == kernel_pmap || !CPU_EMPTY(&pmap->pm_active))
		invltlb();
}

PMAP_INLINE void
pmap_invalidate_cache(void)
{

	wbinvd();
}

static void
pmap_update_pde(pmap_t pmap, vm_offset_t va, pd_entry_t *pde, pd_entry_t newpde)
{

	if (pmap == kernel_pmap)
		pmap_kenter_pde(va, newpde);
	else
		pde_store(pde, newpde);
	if (pmap == kernel_pmap || !CPU_EMPTY(&pmap->pm_active))
		pmap_update_pde_invalidate(va, newpde);
}
#endif /* !SMP */

#define	PMAP_CLFLUSH_THRESHOLD	(2 * 1024 * 1024)

void
pmap_invalidate_cache_range(vm_offset_t sva, vm_offset_t eva)
{

	KASSERT((sva & PAGE_MASK) == 0,
	    ("pmap_invalidate_cache_range: sva not page-aligned"));
	KASSERT((eva & PAGE_MASK) == 0,
	    ("pmap_invalidate_cache_range: eva not page-aligned"));

	if (cpu_feature & CPUID_SS)
		; /* If "Self Snoop" is supported, do nothing. */
	else if ((cpu_feature & CPUID_CLFSH) != 0 &&
	    eva - sva < PMAP_CLFLUSH_THRESHOLD) {

		/*
		 * Otherwise, do per-cache line flush.  Use the mfence
		 * instruction to insure that previous stores are
		 * included in the write-back.  The processor
		 * propagates flush to other processors in the cache
		 * coherence domain.
		 */
		mfence();
		for (; sva < eva; sva += cpu_clflush_line_size)
			clflush(sva);
		mfence();
	} else {

		/*
		 * No targeted cache flush methods are supported by CPU,
		 * or the supplied range is bigger than 2MB.
		 * Globally invalidate cache.
		 */
		pmap_invalidate_cache();
	}
}

void
pmap_invalidate_cache_pages(vm_page_t *pages, int count)
{
	int i;

	if (count >= PMAP_CLFLUSH_THRESHOLD / PAGE_SIZE ||
	    (cpu_feature & CPUID_CLFSH) == 0) {
		pmap_invalidate_cache();
	} else {
		for (i = 0; i < count; i++)
			pmap_flush_page(pages[i]);
	}
}

/*
 * Are we current address space or kernel?  N.B. We return FALSE when
 * a pmap's page table is in use because a kernel thread is borrowing
 * it.  The borrowed page table can change spontaneously, making any
 * dependence on its continued use subject to a race condition.
 */
static __inline int
pmap_is_current(pmap_t pmap)
{

	return (pmap == kernel_pmap ||
	    (pmap == vmspace_pmap(curthread->td_proc->p_vmspace) &&
	    (pmap->pm_pdir[PTDPTDI] & PG_FRAME) == (PTDpde[0] & PG_FRAME)));
}

/*
 * If the given pmap is not the current or kernel pmap, the returned pte must
 * be released by passing it to pmap_pte_release().
 */
pt_entry_t *
pmap_pte(pmap_t pmap, vm_offset_t va)
{
	pd_entry_t newpf;
	pd_entry_t *pde;

	pde = pmap_pde(pmap, va);
	if (*pde & PG_PS)
		return (pde);
	if (*pde != 0) {
		/* are we current address space or kernel? */
		if (pmap_is_current(pmap))
			return (vtopte(va));
		mtx_lock(&PMAP2mutex);
		newpf = *pde & PG_FRAME;
		if ((*PMAP2 & PG_FRAME) != newpf) {
			*PMAP2 = newpf | PG_RW | PG_V | PG_A | PG_M;
			pmap_invalidate_page(kernel_pmap, (vm_offset_t)PADDR2);
		}
		return (PADDR2 + (i386_btop(va) & (NPTEPG - 1)));
	}
	return (NULL);
}

/*
 * Releases a pte that was obtained from pmap_pte().  Be prepared for the pte
 * being NULL.
 */
static __inline void
pmap_pte_release(pt_entry_t *pte)
{

	if ((pt_entry_t *)((vm_offset_t)pte & ~PAGE_MASK) == PADDR2)
		mtx_unlock(&PMAP2mutex);
}

static __inline void
invlcaddr(void *caddr)
{

	invlpg((u_int)caddr);
}

/*
 * Super fast pmap_pte routine best used when scanning
 * the pv lists.  This eliminates many coarse-grained
 * invltlb calls.  Note that many of the pv list
 * scans are across different pmaps.  It is very wasteful
 * to do an entire invltlb for checking a single mapping.
 *
 * If the given pmap is not the current pmap, pvh_global_lock
 * must be held and curthread pinned to a CPU.
 */
static pt_entry_t *
pmap_pte_quick(pmap_t pmap, vm_offset_t va)
{
	pd_entry_t newpf;
	pd_entry_t *pde;

	pde = pmap_pde(pmap, va);
	if (*pde & PG_PS)
		return (pde);
	if (*pde != 0) {
		/* are we current address space or kernel? */
		if (pmap_is_current(pmap))
			return (vtopte(va));
		rw_assert(&pvh_global_lock, RA_WLOCKED);
		KASSERT(curthread->td_pinned > 0, ("curthread not pinned"));
		newpf = *pde & PG_FRAME;
		if ((*PMAP1 & PG_FRAME) != newpf) {
			*PMAP1 = newpf | PG_RW | PG_V | PG_A | PG_M;
#ifdef SMP
			PMAP1cpu = PCPU_GET(cpuid);
#endif
			invlcaddr(PADDR1);
			PMAP1changed++;
		} else
#ifdef SMP
		if (PMAP1cpu != PCPU_GET(cpuid)) {
			PMAP1cpu = PCPU_GET(cpuid);
			invlcaddr(PADDR1);
			PMAP1changedcpu++;
		} else
#endif
			PMAP1unchanged++;
		return (PADDR1 + (i386_btop(va) & (NPTEPG - 1)));
	}
	return (0);
}

/*
 *	Routine:	pmap_extract
 *	Function:
 *		Extract the physical page address associated
 *		with the given map/virtual_address pair.
 */
vm_paddr_t 
pmap_extract(pmap_t pmap, vm_offset_t va)
{
	vm_paddr_t rtval;
	pt_entry_t *pte;
	pd_entry_t pde;

	rtval = 0;
	PMAP_LOCK(pmap);
	pde = pmap->pm_pdir[va >> PDRSHIFT];
	if (pde != 0) {
		if ((pde & PG_PS) != 0)
			rtval = (pde & PG_PS_FRAME) | (va & PDRMASK);
		else {
			pte = pmap_pte(pmap, va);
			rtval = (*pte & PG_FRAME) | (va & PAGE_MASK);
			pmap_pte_release(pte);
		}
	}
	PMAP_UNLOCK(pmap);
	return (rtval);
}

/*
 *	Routine:	pmap_extract_and_hold
 *	Function:
 *		Atomically extract and hold the physical page
 *		with the given pmap and virtual address pair
 *		if that mapping permits the given protection.
 */
vm_page_t
pmap_extract_and_hold(pmap_t pmap, vm_offset_t va, vm_prot_t prot)
{
	pd_entry_t pde;
	pt_entry_t pte, *ptep;
	vm_page_t m;
	vm_paddr_t pa;

	pa = 0;
	m = NULL;
	PMAP_LOCK(pmap);
retry:
	pde = *pmap_pde(pmap, va);
	if (pde != 0) {
		if (pde & PG_PS) {
			if ((pde & PG_RW) || (prot & VM_PROT_WRITE) == 0) {
				if (vm_page_pa_tryrelock(pmap, (pde &
				    PG_PS_FRAME) | (va & PDRMASK), &pa))
					goto retry;
				m = PHYS_TO_VM_PAGE((pde & PG_PS_FRAME) |
				    (va & PDRMASK));
				vm_page_hold(m);
			}
		} else {
			ptep = pmap_pte(pmap, va);
			pte = *ptep;
			pmap_pte_release(ptep);
			if (pte != 0 &&
			    ((pte & PG_RW) || (prot & VM_PROT_WRITE) == 0)) {
				if (vm_page_pa_tryrelock(pmap, pte & PG_FRAME,
				    &pa))
					goto retry;
				m = PHYS_TO_VM_PAGE(pte & PG_FRAME);
				vm_page_hold(m);
			}
		}
	}
	PA_UNLOCK_COND(pa);
	PMAP_UNLOCK(pmap);
	return (m);
}

/***************************************************
 * Low level mapping routines.....
 ***************************************************/

/*
 * Add a wired page to the kva.
 * Note: not SMP coherent.
 *
 * This function may be used before pmap_bootstrap() is called.
 */
PMAP_INLINE void 
pmap_kenter(vm_offset_t va, vm_paddr_t pa)
{
	pt_entry_t *pte;

	pte = vtopte(va);
	pte_store(pte, pa | PG_RW | PG_V | pgeflag);
}

static __inline void
pmap_kenter_attr(vm_offset_t va, vm_paddr_t pa, int mode)
{
	pt_entry_t *pte;

	pte = vtopte(va);
	pte_store(pte, pa | PG_RW | PG_V | pgeflag | pmap_cache_bits(mode, 0));
}

/*
 * Remove a page from the kernel pagetables.
 * Note: not SMP coherent.
 *
 * This function may be used before pmap_bootstrap() is called.
 */
PMAP_INLINE void
pmap_kremove(vm_offset_t va)
{
	pt_entry_t *pte;

	pte = vtopte(va);
	pte_clear(pte);
}

/*
 *	Used to map a range of physical addresses into kernel
 *	virtual address space.
 *
 *	The value passed in '*virt' is a suggested virtual address for
 *	the mapping. Architectures which can support a direct-mapped
 *	physical to virtual region can return the appropriate address
 *	within that region, leaving '*virt' unchanged. Other
 *	architectures should map the pages starting at '*virt' and
 *	update '*virt' with the first usable address after the mapped
 *	region.
 */
vm_offset_t
pmap_map(vm_offset_t *virt, vm_paddr_t start, vm_paddr_t end, int prot)
{
	vm_offset_t va, sva;
	vm_paddr_t superpage_offset;
	pd_entry_t newpde;

	va = *virt;
	/*
	 * Does the physical address range's size and alignment permit at
	 * least one superpage mapping to be created?
	 */ 
	superpage_offset = start & PDRMASK;
	if ((end - start) - ((NBPDR - superpage_offset) & PDRMASK) >= NBPDR) {
		/*
		 * Increase the starting virtual address so that its alignment
		 * does not preclude the use of superpage mappings.
		 */
		if ((va & PDRMASK) < superpage_offset)
			va = (va & ~PDRMASK) + superpage_offset;
		else if ((va & PDRMASK) > superpage_offset)
			va = ((va + PDRMASK) & ~PDRMASK) + superpage_offset;
	}
	sva = va;
	while (start < end) {
		if ((start & PDRMASK) == 0 && end - start >= NBPDR &&
		    pseflag) {
			KASSERT((va & PDRMASK) == 0,
			    ("pmap_map: misaligned va %#x", va));
			newpde = start | PG_PS | pgeflag | PG_RW | PG_V;
			pmap_kenter_pde(va, newpde);
			va += NBPDR;
			start += NBPDR;
		} else {
			pmap_kenter(va, start);
			va += PAGE_SIZE;
			start += PAGE_SIZE;
		}
	}
	pmap_invalidate_range(kernel_pmap, sva, va);
	*virt = va;
	return (sva);
}


/*
 * Add a list of wired pages to the kva
 * this routine is only used for temporary
 * kernel mappings that do not need to have
 * page modification or references recorded.
 * Note that old mappings are simply written
 * over.  The page *must* be wired.
 * Note: SMP coherent.  Uses a ranged shootdown IPI.
 */
void
pmap_qenter(vm_offset_t sva, vm_page_t *ma, int count)
{
	pt_entry_t *endpte, oldpte, pa, *pte;
	vm_page_t m;

	oldpte = 0;
	pte = vtopte(sva);
	endpte = pte + count;
	while (pte < endpte) {
		m = *ma++;
		pa = VM_PAGE_TO_PHYS(m) | pmap_cache_bits(m->md.pat_mode, 0);
		if ((*pte & (PG_FRAME | PG_PTE_CACHE)) != pa) {
			oldpte |= *pte;
			pte_store(pte, pa | pgeflag | PG_RW | PG_V);
		}
		pte++;
	}
	if (__predict_false((oldpte & PG_V) != 0))
		pmap_invalidate_range(kernel_pmap, sva, sva + count *
		    PAGE_SIZE);
}

/*
 * This routine tears out page mappings from the
 * kernel -- it is meant only for temporary mappings.
 * Note: SMP coherent.  Uses a ranged shootdown IPI.
 */
void
pmap_qremove(vm_offset_t sva, int count)
{
	vm_offset_t va;

	va = sva;
	while (count-- > 0) {
		pmap_kremove(va);
		va += PAGE_SIZE;
	}
	pmap_invalidate_range(kernel_pmap, sva, va);
}

/***************************************************
 * Page table page management routines.....
 ***************************************************/
static __inline void
pmap_free_zero_pages(vm_page_t free)
{
	vm_page_t m;

	while (free != NULL) {
		m = free;
		free = (void *)m->object;
		m->object = NULL;
		/* Preserve the page's PG_ZERO setting. */
		vm_page_free_toq(m);
	}
}

/*
 * Schedule the specified unused page table page to be freed.  Specifically,
 * add the page to the specified list of pages that will be released to the
 * physical memory manager after the TLB has been updated.
 */
static __inline void
pmap_add_delayed_free_list(vm_page_t m, vm_page_t *free, boolean_t set_PG_ZERO)
{

	if (set_PG_ZERO)
		m->flags |= PG_ZERO;
	else
		m->flags &= ~PG_ZERO;
	m->object = (void *)*free;
	*free = m;
}

/*
 * Inserts the specified page table page into the specified pmap's collection
 * of idle page table pages.  Each of a pmap's page table pages is responsible
 * for mapping a distinct range of virtual addresses.  The pmap's collection is
 * ordered by this virtual address range.
 */
static void
pmap_insert_pt_page(pmap_t pmap, vm_page_t mpte)
{
	vm_page_t root;

	PMAP_LOCK_ASSERT(pmap, MA_OWNED);
	root = pmap->pm_root;
	if (root == NULL) {
		mpte->md.pv_left = NULL;
		mpte->md.pv_right = NULL;
	} else {
		root = pmap_vmpage_splay(mpte->pindex, root);
		if (mpte->pindex < root->pindex) {
			mpte->md.pv_left = root->md.pv_left;
			mpte->md.pv_right = root;
			root->md.pv_left = NULL;
		} else if (mpte->pindex == root->pindex)
			panic("pmap_insert_pt_page: pindex already inserted");
		else {
			mpte->md.pv_right = root->md.pv_right;
			mpte->md.pv_left = root;
			root->md.pv_right = NULL;
		}
	}
	pmap->pm_root = mpte;
}

/*
 * Looks for a page table page mapping the specified virtual address in the
 * specified pmap's collection of idle page table pages.  Returns NULL if there
 * is no page table page corresponding to the specified virtual address.
 */
static vm_page_t
pmap_lookup_pt_page(pmap_t pmap, vm_offset_t va)
{
	vm_page_t mpte;
	vm_pindex_t pindex = va >> PDRSHIFT;

	PMAP_LOCK_ASSERT(pmap, MA_OWNED);
	if ((mpte = pmap->pm_root) != NULL && mpte->pindex != pindex) {
		mpte = pmap_vmpage_splay(pindex, mpte);
		if ((pmap->pm_root = mpte)->pindex != pindex)
			mpte = NULL;
	}
	return (mpte);
}

/*
 * Removes the specified page table page from the specified pmap's collection
 * of idle page table pages.  The specified page table page must be a member of
 * the pmap's collection.
 */
static void
pmap_remove_pt_page(pmap_t pmap, vm_page_t mpte)
{
	vm_page_t root;

	PMAP_LOCK_ASSERT(pmap, MA_OWNED);
	if (mpte != pmap->pm_root)
		pmap_vmpage_splay(mpte->pindex, pmap->pm_root);
	if (mpte->md.pv_left == NULL)
		root = mpte->md.pv_right;
	else {
		root = pmap_vmpage_splay(mpte->pindex, mpte->md.pv_left);
		root->md.pv_right = mpte->md.pv_right;
	}
	pmap->pm_root = root;

	/*
	 * Reinitialize the pv_list which could be dirty now because of the
	 * splay tree work.
	 */
	TAILQ_INIT(&mpte->md.pv_list);
}

/*
 * This routine unholds page table pages, and if the hold count
 * drops to zero, then it decrements the wire count.
 */
static __inline int
pmap_unwire_pte_hold(pmap_t pmap, vm_page_t m, vm_page_t *free)
{

	--m->wire_count;
	if (m->wire_count == 0)
		return (_pmap_unwire_pte_hold(pmap, m, free));
	else
		return (0);
}

static int 
_pmap_unwire_pte_hold(pmap_t pmap, vm_page_t m, vm_page_t *free)
{
	vm_offset_t pteva;

	/*
	 * unmap the page table page
	 */
	pmap->pm_pdir[m->pindex] = 0;
	--pmap->pm_stats.resident_count;

	/*
	 * This is a release store so that the ordinary store unmapping
	 * the page table page is globally performed before TLB shoot-
	 * down is begun.
	 */
	atomic_subtract_rel_int(&cnt.v_wire_count, 1);

	/*
	 * Do an invltlb to make the invalidated mapping
	 * take effect immediately.
	 */
	pteva = VM_MAXUSER_ADDRESS + i386_ptob(m->pindex);
	pmap_invalidate_page(pmap, pteva);

	/* 
	 * Put page on a list so that it is released after
	 * *ALL* TLB shootdown is done
	 */
	pmap_add_delayed_free_list(m, free, TRUE);

	return (1);
}

/*
 *     Implements Sleator and Tarjan's top-down splay algorithm.  Returns
 *     the vm_page containing the given pindex.  If, however, that
 *     pindex is not found in the pmap, returns a vm_page that is
 *     adjacent to the pindex, coming before or after it.
 */
static vm_page_t
pmap_vmpage_splay(vm_pindex_t pindex, vm_page_t root)
{
	struct vm_page dummy;
	vm_page_t lefttreemax, righttreemin, y;

	if (root == NULL)
		return (root);
	lefttreemax = righttreemin = &dummy;
	for (;; root = y) {
		if (pindex < root->pindex) {
			if ((y = root->md.pv_left) == NULL)
				break;
			if (pindex < y->pindex) {
				/* Rotate right. */
				root->md.pv_left = y->md.pv_right;
				y->md.pv_right = root;
				root = y;
				if ((y = root->md.pv_left) == NULL)
					break;
			}
			/* Link into the new root's right tree. */
			righttreemin->md.pv_left = root;
			righttreemin = root;
		} else if (pindex > root->pindex) {
			if ((y = root->md.pv_right) == NULL)
				break;
			if (pindex > y->pindex) {
				/* Rotate left. */
				root->md.pv_right = y->md.pv_left;
				y->md.pv_left = root;
				root = y;
				if ((y = root->md.pv_right) == NULL)
					break;
			}
			/* Link into the new root's left tree. */
			lefttreemax->md.pv_right = root;
			lefttreemax = root;
		} else
			break;
	}
	/* Assemble the new root. */
	lefttreemax->md.pv_right = root->md.pv_left;
	righttreemin->md.pv_left = root->md.pv_right;
	root->md.pv_left = dummy.md.pv_right;
	root->md.pv_right = dummy.md.pv_left;
	return (root);
}

/*
 * After removing a page table entry, this routine is used to
 * conditionally free the page, and manage the hold/wire counts.
 */
static int
pmap_unuse_pt(pmap_t pmap, vm_offset_t va, vm_page_t *free)
{
	pd_entry_t ptepde;
	vm_page_t mpte;

	if (va >= VM_MAXUSER_ADDRESS)
		return (0);
	ptepde = *pmap_pde(pmap, va);
	mpte = PHYS_TO_VM_PAGE(ptepde & PG_FRAME);
	return (pmap_unwire_pte_hold(pmap, mpte, free));
}

/*
 * Initialize the pmap for the swapper process.
 */
void
pmap_pinit0(pmap_t pmap)
{

	PMAP_LOCK_INIT(pmap);
	/*
	 * Since the page table directory is shared with the kernel pmap,
	 * which is already included in the list "allpmaps", this pmap does
	 * not need to be inserted into that list.
	 */
	pmap->pm_pdir = (pd_entry_t *)(KERNBASE + (vm_offset_t)IdlePTD);
#ifdef PAE
	pmap->pm_pdpt = (pdpt_entry_t *)(KERNBASE + (vm_offset_t)IdlePDPT);
#endif
	pmap->pm_root = NULL;
	CPU_ZERO(&pmap->pm_active);
	PCPU_SET(curpmap, pmap);
	TAILQ_INIT(&pmap->pm_pvchunk);
	bzero(&pmap->pm_stats, sizeof pmap->pm_stats);
}

/*
 * Initialize a preallocated and zeroed pmap structure,
 * such as one in a vmspace structure.
 */
int
pmap_pinit(pmap_t pmap)
{
	vm_page_t m, ptdpg[NPGPTD];
	vm_paddr_t pa;
	int i;

	PMAP_LOCK_INIT(pmap);

	/*
	 * No need to allocate page table space yet but we do need a valid
	 * page directory table.
	 */
	if (pmap->pm_pdir == NULL) {
		pmap->pm_pdir = (pd_entry_t *)kmem_alloc_nofault(kernel_map,
		    NBPTD);
		if (pmap->pm_pdir == NULL) {
			PMAP_LOCK_DESTROY(pmap);
			return (0);
		}
#ifdef PAE
		pmap->pm_pdpt = uma_zalloc(pdptzone, M_WAITOK | M_ZERO);
		KASSERT(((vm_offset_t)pmap->pm_pdpt &
		    ((NPGPTD * sizeof(pdpt_entry_t)) - 1)) == 0,
		    ("pmap_pinit: pdpt misaligned"));
		KASSERT(pmap_kextract((vm_offset_t)pmap->pm_pdpt) < (4ULL<<30),
		    ("pmap_pinit: pdpt above 4g"));
#endif
		pmap->pm_root = NULL;
	}
	KASSERT(pmap->pm_root == NULL,
	    ("pmap_pinit: pmap has reserved page table page(s)"));

	/*
	 * allocate the page directory page(s)
	 */
	for (i = 0; i < NPGPTD;) {
		m = vm_page_alloc(NULL, 0, VM_ALLOC_NORMAL | VM_ALLOC_NOOBJ |
		    VM_ALLOC_WIRED | VM_ALLOC_ZERO);
		if (m == NULL)
			VM_WAIT;
		else {
			ptdpg[i++] = m;
		}
	}

	pmap_qenter((vm_offset_t)pmap->pm_pdir, ptdpg, NPGPTD);

	for (i = 0; i < NPGPTD; i++)
		if ((ptdpg[i]->flags & PG_ZERO) == 0)
			pagezero(pmap->pm_pdir + (i * NPDEPG));

	mtx_lock_spin(&allpmaps_lock);
	LIST_INSERT_HEAD(&allpmaps, pmap, pm_list);
	/* Copy the kernel page table directory entries. */
	bcopy(PTD + KPTDI, pmap->pm_pdir + KPTDI, nkpt * sizeof(pd_entry_t));
	mtx_unlock_spin(&allpmaps_lock);

	/* install self-referential address mapping entry(s) */
	for (i = 0; i < NPGPTD; i++) {
		pa = VM_PAGE_TO_PHYS(ptdpg[i]);
		pmap->pm_pdir[PTDPTDI + i] = pa | PG_V | PG_RW | PG_A | PG_M;
#ifdef PAE
		pmap->pm_pdpt[i] = pa | PG_V;
#endif
	}

	CPU_ZERO(&pmap->pm_active);
	TAILQ_INIT(&pmap->pm_pvchunk);
	bzero(&pmap->pm_stats, sizeof pmap->pm_stats);

	return (1);
}

/*
 * this routine is called if the page table page is not
 * mapped correctly.
 */
static vm_page_t
_pmap_allocpte(pmap_t pmap, u_int ptepindex, int flags)
{
	vm_paddr_t ptepa;
	vm_page_t m;

	KASSERT((flags & (M_NOWAIT | M_WAITOK)) == M_NOWAIT ||
	    (flags & (M_NOWAIT | M_WAITOK)) == M_WAITOK,
	    ("_pmap_allocpte: flags is neither M_NOWAIT nor M_WAITOK"));

	/*
	 * Allocate a page table page.
	 */
	if ((m = vm_page_alloc(NULL, ptepindex, VM_ALLOC_NOOBJ |
	    VM_ALLOC_WIRED | VM_ALLOC_ZERO)) == NULL) {
		if (flags & M_WAITOK) {
			PMAP_UNLOCK(pmap);
			rw_wunlock(&pvh_global_lock);
			VM_WAIT;
			rw_wlock(&pvh_global_lock);
			PMAP_LOCK(pmap);
		}

		/*
		 * Indicate the need to retry.  While waiting, the page table
		 * page may have been allocated.
		 */
		return (NULL);
	}
	if ((m->flags & PG_ZERO) == 0)
		pmap_zero_page(m);

	/*
	 * Map the pagetable page into the process address space, if
	 * it isn't already there.
	 */

	pmap->pm_stats.resident_count++;

	ptepa = VM_PAGE_TO_PHYS(m);
	pmap->pm_pdir[ptepindex] =
		(pd_entry_t) (ptepa | PG_U | PG_RW | PG_V | PG_A | PG_M);

	return (m);
}

static vm_page_t
pmap_allocpte(pmap_t pmap, vm_offset_t va, int flags)
{
	u_int ptepindex;
	pd_entry_t ptepa;
	vm_page_t m;

	KASSERT((flags & (M_NOWAIT | M_WAITOK)) == M_NOWAIT ||
	    (flags & (M_NOWAIT | M_WAITOK)) == M_WAITOK,
	    ("pmap_allocpte: flags is neither M_NOWAIT nor M_WAITOK"));

	/*
	 * Calculate pagetable page index
	 */
	ptepindex = va >> PDRSHIFT;
retry:
	/*
	 * Get the page directory entry
	 */
	ptepa = pmap->pm_pdir[ptepindex];

	/*
	 * This supports switching from a 4MB page to a
	 * normal 4K page.
	 */
	if (ptepa & PG_PS) {
		(void)pmap_demote_pde(pmap, &pmap->pm_pdir[ptepindex], va);
		ptepa = pmap->pm_pdir[ptepindex];
	}

	/*
	 * If the page table page is mapped, we just increment the
	 * hold count, and activate it.
	 */
	if (ptepa) {
		m = PHYS_TO_VM_PAGE(ptepa & PG_FRAME);
		m->wire_count++;
	} else {
		/*
		 * Here if the pte page isn't mapped, or if it has
		 * been deallocated. 
		 */
		m = _pmap_allocpte(pmap, ptepindex, flags);
		if (m == NULL && (flags & M_WAITOK))
			goto retry;
	}
	return (m);
}


/***************************************************
* Pmap allocation/deallocation routines.
 ***************************************************/

#ifdef SMP
/*
 * Deal with a SMP shootdown of other users of the pmap that we are
 * trying to dispose of.  This can be a bit hairy.
 */
static cpuset_t *lazymask;
static u_int lazyptd;
static volatile u_int lazywait;

void pmap_lazyfix_action(void);

void
pmap_lazyfix_action(void)
{

#ifdef COUNT_IPIS
	(*ipi_lazypmap_counts[PCPU_GET(cpuid)])++;
#endif
	if (rcr3() == lazyptd)
		load_cr3(PCPU_GET(curpcb)->pcb_cr3);
	CPU_CLR_ATOMIC(PCPU_GET(cpuid), lazymask);
	atomic_store_rel_int(&lazywait, 1);
}

static void
pmap_lazyfix_self(u_int cpuid)
{

	if (rcr3() == lazyptd)
		load_cr3(PCPU_GET(curpcb)->pcb_cr3);
	CPU_CLR_ATOMIC(cpuid, lazymask);
}


static void
pmap_lazyfix(pmap_t pmap)
{
	cpuset_t mymask, mask;
	u_int cpuid, spins;
	int lsb;

	mask = pmap->pm_active;
	while (!CPU_EMPTY(&mask)) {
		spins = 50000000;

		/* Find least significant set bit. */
		lsb = cpusetobj_ffs(&mask);
		MPASS(lsb != 0);
		lsb--;
		CPU_SETOF(lsb, &mask);
		mtx_lock_spin(&smp_ipi_mtx);
#ifdef PAE
		lazyptd = vtophys(pmap->pm_pdpt);
#else
		lazyptd = vtophys(pmap->pm_pdir);
#endif
		cpuid = PCPU_GET(cpuid);

		/* Use a cpuset just for having an easy check. */
		CPU_SETOF(cpuid, &mymask);
		if (!CPU_CMP(&mask, &mymask)) {
			lazymask = &pmap->pm_active;
			pmap_lazyfix_self(cpuid);
		} else {
			atomic_store_rel_int((u_int *)&lazymask,
			    (u_int)&pmap->pm_active);
			atomic_store_rel_int(&lazywait, 0);
			ipi_selected(mask, IPI_LAZYPMAP);
			while (lazywait == 0) {
				ia32_pause();
				if (--spins == 0)
					break;
			}
		}
		mtx_unlock_spin(&smp_ipi_mtx);
		if (spins == 0)
			printf("pmap_lazyfix: spun for 50000000\n");
		mask = pmap->pm_active;
	}
}

#else	/* SMP */

/*
 * Cleaning up on uniprocessor is easy.  For various reasons, we're
 * unlikely to have to even execute this code, including the fact
 * that the cleanup is deferred until the parent does a wait(2), which
 * means that another userland process has run.
 */
static void
pmap_lazyfix(pmap_t pmap)
{
	u_int cr3;

	cr3 = vtophys(pmap->pm_pdir);
	if (cr3 == rcr3()) {
		load_cr3(PCPU_GET(curpcb)->pcb_cr3);
		CPU_CLR(PCPU_GET(cpuid), &pmap->pm_active);
	}
}
#endif	/* SMP */

/*
 * Release any resources held by the given physical map.
 * Called when a pmap initialized by pmap_pinit is being released.
 * Should only be called if the map contains no valid mappings.
 */
void
pmap_release(pmap_t pmap)
{
	vm_page_t m, ptdpg[NPGPTD];
	int i;

	KASSERT(pmap->pm_stats.resident_count == 0,
	    ("pmap_release: pmap resident count %ld != 0",
	    pmap->pm_stats.resident_count));
	KASSERT(pmap->pm_root == NULL,
	    ("pmap_release: pmap has reserved page table page(s)"));

	pmap_lazyfix(pmap);
	mtx_lock_spin(&allpmaps_lock);
	LIST_REMOVE(pmap, pm_list);
	mtx_unlock_spin(&allpmaps_lock);

	for (i = 0; i < NPGPTD; i++)
		ptdpg[i] = PHYS_TO_VM_PAGE(pmap->pm_pdir[PTDPTDI + i] &
		    PG_FRAME);

	bzero(pmap->pm_pdir + PTDPTDI, (nkpt + NPGPTD) *
	    sizeof(*pmap->pm_pdir));

	pmap_qremove((vm_offset_t)pmap->pm_pdir, NPGPTD);

	for (i = 0; i < NPGPTD; i++) {
		m = ptdpg[i];
#ifdef PAE
		KASSERT(VM_PAGE_TO_PHYS(m) == (pmap->pm_pdpt[i] & PG_FRAME),
		    ("pmap_release: got wrong ptd page"));
#endif
		m->wire_count--;
		atomic_subtract_int(&cnt.v_wire_count, 1);
		vm_page_free_zero(m);
	}
	PMAP_LOCK_DESTROY(pmap);
}

static int
kvm_size(SYSCTL_HANDLER_ARGS)
{
	unsigned long ksize = VM_MAX_KERNEL_ADDRESS - KERNBASE;

	return (sysctl_handle_long(oidp, &ksize, 0, req));
}
SYSCTL_PROC(_vm, OID_AUTO, kvm_size, CTLTYPE_LONG|CTLFLAG_RD, 
    0, 0, kvm_size, "IU", "Size of KVM");

static int
kvm_free(SYSCTL_HANDLER_ARGS)
{
	unsigned long kfree = VM_MAX_KERNEL_ADDRESS - kernel_vm_end;

	return (sysctl_handle_long(oidp, &kfree, 0, req));
}
SYSCTL_PROC(_vm, OID_AUTO, kvm_free, CTLTYPE_LONG|CTLFLAG_RD, 
    0, 0, kvm_free, "IU", "Amount of KVM free");

/*
 * grow the number of kernel page table entries, if needed
 */
void
pmap_growkernel(vm_offset_t addr)
{
	vm_paddr_t ptppaddr;
	vm_page_t nkpg;
	pd_entry_t newpdir;

	mtx_assert(&kernel_map->system_mtx, MA_OWNED);
	addr = roundup2(addr, NBPDR);
	if (addr - 1 >= kernel_map->max_offset)
		addr = kernel_map->max_offset;
	while (kernel_vm_end < addr) {
		if (pdir_pde(PTD, kernel_vm_end)) {
			kernel_vm_end = (kernel_vm_end + NBPDR) & ~PDRMASK;
			if (kernel_vm_end - 1 >= kernel_map->max_offset) {
				kernel_vm_end = kernel_map->max_offset;
				break;
			}
			continue;
		}

		nkpg = vm_page_alloc(NULL, kernel_vm_end >> PDRSHIFT,
		    VM_ALLOC_INTERRUPT | VM_ALLOC_NOOBJ | VM_ALLOC_WIRED |
		    VM_ALLOC_ZERO);
		if (nkpg == NULL)
			panic("pmap_growkernel: no memory to grow kernel");

		nkpt++;

		if ((nkpg->flags & PG_ZERO) == 0)
			pmap_zero_page(nkpg);
		ptppaddr = VM_PAGE_TO_PHYS(nkpg);
		newpdir = (pd_entry_t) (ptppaddr | PG_V | PG_RW | PG_A | PG_M);
		pdir_pde(KPTD, kernel_vm_end) = pgeflag | newpdir;

		pmap_kenter_pde(kernel_vm_end, newpdir);
		kernel_vm_end = (kernel_vm_end + NBPDR) & ~PDRMASK;
		if (kernel_vm_end - 1 >= kernel_map->max_offset) {
			kernel_vm_end = kernel_map->max_offset;
			break;
		}
	}
}


/***************************************************
 * page management routines.
 ***************************************************/

CTASSERT(sizeof(struct pv_chunk) == PAGE_SIZE);
CTASSERT(_NPCM == 11);
CTASSERT(_NPCPV == 336);

static __inline struct pv_chunk *
pv_to_chunk(pv_entry_t pv)
{

	return ((struct pv_chunk *)((uintptr_t)pv & ~(uintptr_t)PAGE_MASK));
}

#define PV_PMAP(pv) (pv_to_chunk(pv)->pc_pmap)

#define	PC_FREE0_9	0xfffffffful	/* Free values for index 0 through 9 */
#define	PC_FREE10	0x0000fffful	/* Free values for index 10 */

static uint32_t pc_freemask[_NPCM] = {
	PC_FREE0_9, PC_FREE0_9, PC_FREE0_9,
	PC_FREE0_9, PC_FREE0_9, PC_FREE0_9,
	PC_FREE0_9, PC_FREE0_9, PC_FREE0_9,
	PC_FREE0_9, PC_FREE10
};

SYSCTL_INT(_vm_pmap, OID_AUTO, pv_entry_count, CTLFLAG_RD, &pv_entry_count, 0,
	"Current number of pv entries");

#ifdef PV_STATS
static int pc_chunk_count, pc_chunk_allocs, pc_chunk_frees, pc_chunk_tryfail;

SYSCTL_INT(_vm_pmap, OID_AUTO, pc_chunk_count, CTLFLAG_RD, &pc_chunk_count, 0,
	"Current number of pv entry chunks");
SYSCTL_INT(_vm_pmap, OID_AUTO, pc_chunk_allocs, CTLFLAG_RD, &pc_chunk_allocs, 0,
	"Current number of pv entry chunks allocated");
SYSCTL_INT(_vm_pmap, OID_AUTO, pc_chunk_frees, CTLFLAG_RD, &pc_chunk_frees, 0,
	"Current number of pv entry chunks frees");
SYSCTL_INT(_vm_pmap, OID_AUTO, pc_chunk_tryfail, CTLFLAG_RD, &pc_chunk_tryfail, 0,
	"Number of times tried to get a chunk page but failed.");

static long pv_entry_frees, pv_entry_allocs;
static int pv_entry_spare;

SYSCTL_LONG(_vm_pmap, OID_AUTO, pv_entry_frees, CTLFLAG_RD, &pv_entry_frees, 0,
	"Current number of pv entry frees");
SYSCTL_LONG(_vm_pmap, OID_AUTO, pv_entry_allocs, CTLFLAG_RD, &pv_entry_allocs, 0,
	"Current number of pv entry allocs");
SYSCTL_INT(_vm_pmap, OID_AUTO, pv_entry_spare, CTLFLAG_RD, &pv_entry_spare, 0,
	"Current number of spare pv entries");
#endif

/*
 * We are in a serious low memory condition.  Resort to
 * drastic measures to free some pages so we can allocate
 * another pv entry chunk.
 */
static vm_page_t
pmap_pv_reclaim(pmap_t locked_pmap)
{
	struct pch newtail;
	struct pv_chunk *pc;
	struct md_page *pvh;
	pd_entry_t *pde;
	pmap_t pmap;
	pt_entry_t *pte, tpte;
	pv_entry_t pv;
	vm_offset_t va;
	vm_page_t free, m, m_pc;
	uint32_t inuse, freemask;
	int bit, field, freed;

	PMAP_LOCK_ASSERT(locked_pmap, MA_OWNED);
	pmap = NULL;
	free = m_pc = NULL;
	TAILQ_INIT(&newtail);
	sched_pin();
<<<<<<< HEAD
	TAILQ_FOREACH(m, &vpq->pl, pageq) {
		if ((m->flags & PG_MARKER) != 0 || m->hold_count || m->busy)
			continue;
		TAILQ_FOREACH_SAFE(pv, &m->md.pv_list, pv_next, next_pv) {
			va = pv->pv_va;
			pmap = PV_PMAP(pv);
=======
	while ((pc = TAILQ_FIRST(&pv_chunks)) != NULL && (pv_vafree == 0 ||
	    free == NULL)) {
		TAILQ_REMOVE(&pv_chunks, pc, pc_lru);
		if (pmap != pc->pc_pmap) {
			if (pmap != NULL) {
				pmap_invalidate_all(pmap);
				if (pmap != locked_pmap)
					PMAP_UNLOCK(pmap);
			}
			pmap = pc->pc_pmap;
>>>>>>> 93f33aca
			/* Avoid deadlock and lock recursion. */
			if (pmap > locked_pmap)
				PMAP_LOCK(pmap);
			else if (pmap != locked_pmap && !PMAP_TRYLOCK(pmap)) {
				pmap = NULL;
				TAILQ_INSERT_TAIL(&newtail, pc, pc_lru);
				continue;
<<<<<<< HEAD
			pmap->pm_stats.resident_count--;
			pde = pmap_pde(pmap, va);
			KASSERT((*pde & PG_PS) == 0, ("pmap_collect: found"
			    " a 4mpage in page %p's pv list", m));
			pte = pmap_pte_quick(pmap, va);
			tpte = pte_load_clear(pte);
			KASSERT((tpte & PG_W) == 0,
			    ("pmap_collect: wired pte %#jx", (uintmax_t)tpte));
			if (tpte & PG_A)
				vm_page_aflag_set(m, PGA_REFERENCED);
			if ((tpte & (PG_M | PG_RW)) == (PG_M | PG_RW))
				vm_page_dirty(m);
			free = NULL;
			pmap_unuse_pt(pmap, va, &free);
			pmap_invalidate_page(pmap, va);
			pmap_free_zero_pages(free);
			TAILQ_REMOVE(&m->md.pv_list, pv, pv_next);
			free_pv_entry(pmap, pv);
			if (pmap != locked_pmap)
				PMAP_UNLOCK(pmap);
=======
			}
		}

		/*
		 * Destroy every non-wired, 4 KB page mapping in the chunk.
		 */
		freed = 0;
		for (field = 0; field < _NPCM; field++) {
			freemask = 0;
			for (inuse = ~pc->pc_map[field] & pc_freemask[field];
			    inuse != 0; inuse &= ~(1UL << bit)) {
				bit = bsfl(inuse);
				pv = &pc->pc_pventry[field * 32 + bit];
				va = pv->pv_va;
				pde = pmap_pde(pmap, va);
				if ((*pde & PG_PS) != 0)
					continue;
				pte = pmap_pte_quick(pmap, va);
				if ((*pte & PG_W) != 0)
					continue;
				tpte = pte_load_clear(pte);
				if ((tpte & PG_G) != 0)
					pmap_invalidate_page(pmap, va);
				m = PHYS_TO_VM_PAGE(tpte & PG_FRAME);
				if ((tpte & (PG_M | PG_RW)) == (PG_M | PG_RW))
					vm_page_dirty(m);
				if ((tpte & PG_A) != 0)
					vm_page_aflag_set(m, PGA_REFERENCED);
				TAILQ_REMOVE(&m->md.pv_list, pv, pv_list);
				if (TAILQ_EMPTY(&m->md.pv_list) &&
				    (m->flags & PG_FICTITIOUS) == 0) {
					pvh = pa_to_pvh(VM_PAGE_TO_PHYS(m));
					if (TAILQ_EMPTY(&pvh->pv_list)) {
						vm_page_aflag_clear(m,
						    PGA_WRITEABLE);
					}
				}
				pmap_unuse_pt(pmap, va, &free);
				freemask |= 1UL << bit;
				freed++;
			}
			pc->pc_map[field] |= freemask;
		}
		if (freed == 0) {
			TAILQ_INSERT_TAIL(&newtail, pc, pc_lru);
			continue;
		}
		pmap->pm_stats.resident_count -= freed;
		PV_STAT(pv_entry_frees += freed);
		PV_STAT(pv_entry_spare += freed);
		pv_entry_count -= freed;
		TAILQ_REMOVE(&pmap->pm_pvchunk, pc, pc_list);
		for (field = 0; field < _NPCM; field++)
			if (pc->pc_map[field] != pc_freemask[field]) {
				TAILQ_INSERT_HEAD(&pmap->pm_pvchunk, pc,
				    pc_list);
				TAILQ_INSERT_TAIL(&newtail, pc, pc_lru);

				/*
				 * One freed pv entry in locked_pmap is
				 * sufficient.
				 */
				if (pmap == locked_pmap)
					goto out;
				break;
			}
		if (field == _NPCM) {
			PV_STAT(pv_entry_spare -= _NPCPV);
			PV_STAT(pc_chunk_count--);
			PV_STAT(pc_chunk_frees++);
			/* Entire chunk is free; return it. */
			m_pc = PHYS_TO_VM_PAGE(pmap_kextract((vm_offset_t)pc));
			pmap_qremove((vm_offset_t)pc, 1);
			pmap_ptelist_free(&pv_vafree, (vm_offset_t)pc);
			break;
>>>>>>> 93f33aca
		}
	}
out:
	sched_unpin();
	TAILQ_CONCAT(&pv_chunks, &newtail, pc_lru);
	if (pmap != NULL) {
		pmap_invalidate_all(pmap);
		if (pmap != locked_pmap)
			PMAP_UNLOCK(pmap);
	}
	if (m_pc == NULL && pv_vafree != 0 && free != NULL) {
		m_pc = free;
		free = m_pc->right;
		/* Recycle a freed page table page. */
		m_pc->wire_count = 1;
		atomic_add_int(&cnt.v_wire_count, 1);
	}
	pmap_free_zero_pages(free);
	return (m_pc);
}

/*
 * free the pv_entry back to the free list
 */
static void
free_pv_entry(pmap_t pmap, pv_entry_t pv)
{
	struct pv_chunk *pc;
	int idx, field, bit;

	rw_assert(&pvh_global_lock, RA_WLOCKED);
	PMAP_LOCK_ASSERT(pmap, MA_OWNED);
	PV_STAT(pv_entry_frees++);
	PV_STAT(pv_entry_spare++);
	pv_entry_count--;
	pc = pv_to_chunk(pv);
	idx = pv - &pc->pc_pventry[0];
	field = idx / 32;
	bit = idx % 32;
	pc->pc_map[field] |= 1ul << bit;
	/* move to head of list */
	TAILQ_REMOVE(&pmap->pm_pvchunk, pc, pc_list);
	for (idx = 0; idx < _NPCM; idx++)
		if (pc->pc_map[idx] != pc_freemask[idx]) {
			TAILQ_INSERT_HEAD(&pmap->pm_pvchunk, pc, pc_list);
			return;
		}
	free_pv_chunk(pc);
}

static void
free_pv_chunk(struct pv_chunk *pc)
{
	vm_page_t m;

 	TAILQ_REMOVE(&pv_chunks, pc, pc_lru);
	PV_STAT(pv_entry_spare -= _NPCPV);
	PV_STAT(pc_chunk_count--);
	PV_STAT(pc_chunk_frees++);
	/* entire chunk is free, return it */
	m = PHYS_TO_VM_PAGE(pmap_kextract((vm_offset_t)pc));
	pmap_qremove((vm_offset_t)pc, 1);
	vm_page_unwire(m, 0);
	vm_page_free(m);
	pmap_ptelist_free(&pv_vafree, (vm_offset_t)pc);
}

/*
 * get a new pv_entry, allocating a block from the system
 * when needed.
 */
static pv_entry_t
get_pv_entry(pmap_t pmap, boolean_t try)
{
	static const struct timeval printinterval = { 60, 0 };
	static struct timeval lastprint;
	int bit, field;
	pv_entry_t pv;
	struct pv_chunk *pc;
	vm_page_t m;

	rw_assert(&pvh_global_lock, RA_WLOCKED);
	PMAP_LOCK_ASSERT(pmap, MA_OWNED);
	PV_STAT(pv_entry_allocs++);
	pv_entry_count++;
	if (pv_entry_count > pv_entry_high_water)
		if (ratecheck(&lastprint, &printinterval))
			printf("Approaching the limit on PV entries, consider "
			    "increasing either the vm.pmap.shpgperproc or the "
			    "vm.pmap.pv_entry_max tunable.\n");
retry:
	pc = TAILQ_FIRST(&pmap->pm_pvchunk);
	if (pc != NULL) {
		for (field = 0; field < _NPCM; field++) {
			if (pc->pc_map[field]) {
				bit = bsfl(pc->pc_map[field]);
				break;
			}
		}
		if (field < _NPCM) {
			pv = &pc->pc_pventry[field * 32 + bit];
			pc->pc_map[field] &= ~(1ul << bit);
			/* If this was the last item, move it to tail */
			for (field = 0; field < _NPCM; field++)
				if (pc->pc_map[field] != 0) {
					PV_STAT(pv_entry_spare--);
					return (pv);	/* not full, return */
				}
			TAILQ_REMOVE(&pmap->pm_pvchunk, pc, pc_list);
			TAILQ_INSERT_TAIL(&pmap->pm_pvchunk, pc, pc_list);
			if (pc != TAILQ_LAST(&pv_chunks, pch)) {
				TAILQ_REMOVE(&pv_chunks, pc, pc_lru);
				TAILQ_INSERT_TAIL(&pv_chunks, pc, pc_lru);
			}
			PV_STAT(pv_entry_spare--);
			return (pv);
		}
	}
	/*
	 * Access to the ptelist "pv_vafree" is synchronized by the pvh
	 * global lock.  If "pv_vafree" is currently non-empty, it will
	 * remain non-empty until pmap_ptelist_alloc() completes.
	 */
	if (pv_vafree == 0 || (m = vm_page_alloc(NULL, 0, VM_ALLOC_NORMAL |
	    VM_ALLOC_NOOBJ | VM_ALLOC_WIRED)) == NULL) {
		if (try) {
			pv_entry_count--;
			PV_STAT(pc_chunk_tryfail++);
			return (NULL);
		}
		m = pmap_pv_reclaim(pmap);
		if (m == NULL)
			goto retry;
	}
	PV_STAT(pc_chunk_count++);
	PV_STAT(pc_chunk_allocs++);
	pc = (struct pv_chunk *)pmap_ptelist_alloc(&pv_vafree);
	pmap_qenter((vm_offset_t)pc, &m, 1);
	pc->pc_pmap = pmap;
	pc->pc_map[0] = pc_freemask[0] & ~1ul;	/* preallocated bit 0 */
	for (field = 1; field < _NPCM; field++)
		pc->pc_map[field] = pc_freemask[field];
	TAILQ_INSERT_TAIL(&pv_chunks, pc, pc_lru);
	pv = &pc->pc_pventry[0];
	TAILQ_INSERT_HEAD(&pmap->pm_pvchunk, pc, pc_list);
	PV_STAT(pv_entry_spare += _NPCPV - 1);
	return (pv);
}

static __inline pv_entry_t
pmap_pvh_remove(struct md_page *pvh, pmap_t pmap, vm_offset_t va)
{
	pv_entry_t pv;

<<<<<<< HEAD
	mtx_assert(&vm_page_queue_mtx, MA_OWNED);
	TAILQ_FOREACH(pv, &pvh->pv_list, pv_next) {
=======
	rw_assert(&pvh_global_lock, RA_WLOCKED);
	TAILQ_FOREACH(pv, &pvh->pv_list, pv_list) {
>>>>>>> 93f33aca
		if (pmap == PV_PMAP(pv) && va == pv->pv_va) {
			TAILQ_REMOVE(&pvh->pv_list, pv, pv_next);
			break;
		}
	}
	return (pv);
}

static void
pmap_pv_demote_pde(pmap_t pmap, vm_offset_t va, vm_paddr_t pa)
{
	struct md_page *pvh;
	pv_entry_t pv;
	vm_offset_t va_last;
	vm_page_t m;

	rw_assert(&pvh_global_lock, RA_WLOCKED);
	KASSERT((pa & PDRMASK) == 0,
	    ("pmap_pv_demote_pde: pa is not 4mpage aligned"));

	/*
	 * Transfer the 4mpage's pv entry for this mapping to the first
	 * page's pv list.
	 */
	pvh = pa_to_pvh(pa);
	va = trunc_4mpage(va);
	pv = pmap_pvh_remove(pvh, pmap, va);
	KASSERT(pv != NULL, ("pmap_pv_demote_pde: pv not found"));
	m = PHYS_TO_VM_PAGE(pa);
	TAILQ_INSERT_TAIL(&m->md.pv_list, pv, pv_next);
	/* Instantiate the remaining NPTEPG - 1 pv entries. */
	va_last = va + NBPDR - PAGE_SIZE;
	do {
		m++;
		KASSERT((m->oflags & VPO_UNMANAGED) == 0,
		    ("pmap_pv_demote_pde: page %p is not managed", m));
		va += PAGE_SIZE;
		pmap_insert_entry(pmap, va, m);
	} while (va < va_last);
}

static void
pmap_pv_promote_pde(pmap_t pmap, vm_offset_t va, vm_paddr_t pa)
{
	struct md_page *pvh;
	pv_entry_t pv;
	vm_offset_t va_last;
	vm_page_t m;

	rw_assert(&pvh_global_lock, RA_WLOCKED);
	KASSERT((pa & PDRMASK) == 0,
	    ("pmap_pv_promote_pde: pa is not 4mpage aligned"));

	/*
	 * Transfer the first page's pv entry for this mapping to the
	 * 4mpage's pv list.  Aside from avoiding the cost of a call
	 * to get_pv_entry(), a transfer avoids the possibility that
	 * get_pv_entry() calls pmap_collect() and that pmap_collect()
	 * removes one of the mappings that is being promoted.
	 */
	m = PHYS_TO_VM_PAGE(pa);
	va = trunc_4mpage(va);
	pv = pmap_pvh_remove(&m->md, pmap, va);
	KASSERT(pv != NULL, ("pmap_pv_promote_pde: pv not found"));
	pvh = pa_to_pvh(pa);
	TAILQ_INSERT_TAIL(&pvh->pv_list, pv, pv_next);
	/* Free the remaining NPTEPG - 1 pv entries. */
	va_last = va + NBPDR - PAGE_SIZE;
	do {
		m++;
		va += PAGE_SIZE;
		pmap_pvh_free(&m->md, pmap, va);
	} while (va < va_last);
}

static void
pmap_pvh_free(struct md_page *pvh, pmap_t pmap, vm_offset_t va)
{
	pv_entry_t pv;

	pv = pmap_pvh_remove(pvh, pmap, va);
	KASSERT(pv != NULL, ("pmap_pvh_free: pv not found"));
	free_pv_entry(pmap, pv);
}

static void
pmap_remove_entry(pmap_t pmap, vm_page_t m, vm_offset_t va)
{
	struct md_page *pvh;

	rw_assert(&pvh_global_lock, RA_WLOCKED);
	pmap_pvh_free(&m->md, pmap, va);
	if (TAILQ_EMPTY(&m->md.pv_list) && (m->flags & PG_FICTITIOUS) == 0) {
		pvh = pa_to_pvh(VM_PAGE_TO_PHYS(m));
		if (TAILQ_EMPTY(&pvh->pv_list))
			vm_page_aflag_clear(m, PGA_WRITEABLE);
	}
}

/*
 * Create a pv entry for page at pa for
 * (pmap, va).
 */
static void
pmap_insert_entry(pmap_t pmap, vm_offset_t va, vm_page_t m)
{
	pv_entry_t pv;

	rw_assert(&pvh_global_lock, RA_WLOCKED);
	PMAP_LOCK_ASSERT(pmap, MA_OWNED);
	pv = get_pv_entry(pmap, FALSE);
	pv->pv_va = va;
	TAILQ_INSERT_TAIL(&m->md.pv_list, pv, pv_next);
}

/*
 * Conditionally create a pv entry.
 */
static boolean_t
pmap_try_insert_pv_entry(pmap_t pmap, vm_offset_t va, vm_page_t m)
{
	pv_entry_t pv;

	rw_assert(&pvh_global_lock, RA_WLOCKED);
	PMAP_LOCK_ASSERT(pmap, MA_OWNED);
	if (pv_entry_count < pv_entry_high_water && 
	    (pv = get_pv_entry(pmap, TRUE)) != NULL) {
		pv->pv_va = va;
		TAILQ_INSERT_TAIL(&m->md.pv_list, pv, pv_next);
		return (TRUE);
	} else
		return (FALSE);
}

/*
 * Create the pv entries for each of the pages within a superpage.
 */
static boolean_t
pmap_pv_insert_pde(pmap_t pmap, vm_offset_t va, vm_paddr_t pa)
{
	struct md_page *pvh;
	pv_entry_t pv;

	rw_assert(&pvh_global_lock, RA_WLOCKED);
	if (pv_entry_count < pv_entry_high_water && 
	    (pv = get_pv_entry(pmap, TRUE)) != NULL) {
		pv->pv_va = va;
		pvh = pa_to_pvh(pa);
		TAILQ_INSERT_TAIL(&pvh->pv_list, pv, pv_next);
		return (TRUE);
	} else
		return (FALSE);
}

/*
 * Fills a page table page with mappings to consecutive physical pages.
 */
static void
pmap_fill_ptp(pt_entry_t *firstpte, pt_entry_t newpte)
{
	pt_entry_t *pte;

	for (pte = firstpte; pte < firstpte + NPTEPG; pte++) {
		*pte = newpte;	
		newpte += PAGE_SIZE;
	}
}

/*
 * Tries to demote a 2- or 4MB page mapping.  If demotion fails, the
 * 2- or 4MB page mapping is invalidated.
 */
static boolean_t
pmap_demote_pde(pmap_t pmap, pd_entry_t *pde, vm_offset_t va)
{
	pd_entry_t newpde, oldpde;
	pt_entry_t *firstpte, newpte;
	vm_paddr_t mptepa;
	vm_page_t free, mpte;

	PMAP_LOCK_ASSERT(pmap, MA_OWNED);
	oldpde = *pde;
	KASSERT((oldpde & (PG_PS | PG_V)) == (PG_PS | PG_V),
	    ("pmap_demote_pde: oldpde is missing PG_PS and/or PG_V"));
	mpte = pmap_lookup_pt_page(pmap, va);
	if (mpte != NULL)
		pmap_remove_pt_page(pmap, mpte);
	else {
		KASSERT((oldpde & PG_W) == 0,
		    ("pmap_demote_pde: page table page for a wired mapping"
		    " is missing"));

		/*
		 * Invalidate the 2- or 4MB page mapping and return
		 * "failure" if the mapping was never accessed or the
		 * allocation of the new page table page fails.
		 */
		if ((oldpde & PG_A) == 0 || (mpte = vm_page_alloc(NULL,
		    va >> PDRSHIFT, VM_ALLOC_NOOBJ | VM_ALLOC_NORMAL |
		    VM_ALLOC_WIRED)) == NULL) {
			free = NULL;
			pmap_remove_pde(pmap, pde, trunc_4mpage(va), &free);
			pmap_invalidate_page(pmap, trunc_4mpage(va));
			pmap_free_zero_pages(free);
			CTR2(KTR_PMAP, "pmap_demote_pde: failure for va %#x"
			    " in pmap %p", va, pmap);
			return (FALSE);
		}
		if (va < VM_MAXUSER_ADDRESS)
			pmap->pm_stats.resident_count++;
	}
	mptepa = VM_PAGE_TO_PHYS(mpte);

	/*
	 * If the page mapping is in the kernel's address space, then the
	 * KPTmap can provide access to the page table page.  Otherwise,
	 * temporarily map the page table page (mpte) into the kernel's
	 * address space at either PADDR1 or PADDR2. 
	 */
	if (va >= KERNBASE)
		firstpte = &KPTmap[i386_btop(trunc_4mpage(va))];
	else if (curthread->td_pinned > 0 && rw_wowned(&pvh_global_lock)) {
		if ((*PMAP1 & PG_FRAME) != mptepa) {
			*PMAP1 = mptepa | PG_RW | PG_V | PG_A | PG_M;
#ifdef SMP
			PMAP1cpu = PCPU_GET(cpuid);
#endif
			invlcaddr(PADDR1);
			PMAP1changed++;
		} else
#ifdef SMP
		if (PMAP1cpu != PCPU_GET(cpuid)) {
			PMAP1cpu = PCPU_GET(cpuid);
			invlcaddr(PADDR1);
			PMAP1changedcpu++;
		} else
#endif
			PMAP1unchanged++;
		firstpte = PADDR1;
	} else {
		mtx_lock(&PMAP2mutex);
		if ((*PMAP2 & PG_FRAME) != mptepa) {
			*PMAP2 = mptepa | PG_RW | PG_V | PG_A | PG_M;
			pmap_invalidate_page(kernel_pmap, (vm_offset_t)PADDR2);
		}
		firstpte = PADDR2;
	}
	newpde = mptepa | PG_M | PG_A | (oldpde & PG_U) | PG_RW | PG_V;
	KASSERT((oldpde & PG_A) != 0,
	    ("pmap_demote_pde: oldpde is missing PG_A"));
	KASSERT((oldpde & (PG_M | PG_RW)) != PG_RW,
	    ("pmap_demote_pde: oldpde is missing PG_M"));
	newpte = oldpde & ~PG_PS;
	if ((newpte & PG_PDE_PAT) != 0)
		newpte ^= PG_PDE_PAT | PG_PTE_PAT;

	/*
	 * If the page table page is new, initialize it.
	 */
	if (mpte->wire_count == 1) {
		mpte->wire_count = NPTEPG;
		pmap_fill_ptp(firstpte, newpte);
	}
	KASSERT((*firstpte & PG_FRAME) == (newpte & PG_FRAME),
	    ("pmap_demote_pde: firstpte and newpte map different physical"
	    " addresses"));

	/*
	 * If the mapping has changed attributes, update the page table
	 * entries.
	 */ 
	if ((*firstpte & PG_PTE_PROMOTE) != (newpte & PG_PTE_PROMOTE))
		pmap_fill_ptp(firstpte, newpte);
	
	/*
	 * Demote the mapping.  This pmap is locked.  The old PDE has
	 * PG_A set.  If the old PDE has PG_RW set, it also has PG_M
	 * set.  Thus, there is no danger of a race with another
	 * processor changing the setting of PG_A and/or PG_M between
	 * the read above and the store below. 
	 */
	if (workaround_erratum383)
		pmap_update_pde(pmap, va, pde, newpde);
	else if (pmap == kernel_pmap)
		pmap_kenter_pde(va, newpde);
	else
		pde_store(pde, newpde);	
	if (firstpte == PADDR2)
		mtx_unlock(&PMAP2mutex);

	/*
	 * Invalidate the recursive mapping of the page table page.
	 */
	pmap_invalidate_page(pmap, (vm_offset_t)vtopte(va));

	/*
	 * Demote the pv entry.  This depends on the earlier demotion
	 * of the mapping.  Specifically, the (re)creation of a per-
	 * page pv entry might trigger the execution of pmap_collect(),
	 * which might reclaim a newly (re)created per-page pv entry
	 * and destroy the associated mapping.  In order to destroy
	 * the mapping, the PDE must have already changed from mapping
	 * the 2mpage to referencing the page table page.
	 */
	if ((oldpde & PG_MANAGED) != 0)
		pmap_pv_demote_pde(pmap, va, oldpde & PG_PS_FRAME);

	pmap_pde_demotions++;
	CTR2(KTR_PMAP, "pmap_demote_pde: success for va %#x"
	    " in pmap %p", va, pmap);
	return (TRUE);
}

/*
 * pmap_remove_pde: do the things to unmap a superpage in a process
 */
static void
pmap_remove_pde(pmap_t pmap, pd_entry_t *pdq, vm_offset_t sva,
    vm_page_t *free)
{
	struct md_page *pvh;
	pd_entry_t oldpde;
	vm_offset_t eva, va;
	vm_page_t m, mpte;

	PMAP_LOCK_ASSERT(pmap, MA_OWNED);
	KASSERT((sva & PDRMASK) == 0,
	    ("pmap_remove_pde: sva is not 4mpage aligned"));
	oldpde = pte_load_clear(pdq);
	if (oldpde & PG_W)
		pmap->pm_stats.wired_count -= NBPDR / PAGE_SIZE;

	/*
	 * Machines that don't support invlpg, also don't support
	 * PG_G.
	 */
	if (oldpde & PG_G)
		pmap_invalidate_page(kernel_pmap, sva);
	pmap->pm_stats.resident_count -= NBPDR / PAGE_SIZE;
	if (oldpde & PG_MANAGED) {
		pvh = pa_to_pvh(oldpde & PG_PS_FRAME);
		pmap_pvh_free(pvh, pmap, sva);
		eva = sva + NBPDR;
		for (va = sva, m = PHYS_TO_VM_PAGE(oldpde & PG_PS_FRAME);
		    va < eva; va += PAGE_SIZE, m++) {
			if ((oldpde & (PG_M | PG_RW)) == (PG_M | PG_RW))
				vm_page_dirty(m);
			if (oldpde & PG_A)
				vm_page_aflag_set(m, PGA_REFERENCED);
			if (TAILQ_EMPTY(&m->md.pv_list) &&
			    TAILQ_EMPTY(&pvh->pv_list))
				vm_page_aflag_clear(m, PGA_WRITEABLE);
		}
	}
	if (pmap == kernel_pmap) {
		if (!pmap_demote_pde(pmap, pdq, sva))
			panic("pmap_remove_pde: failed demotion");
	} else {
		mpte = pmap_lookup_pt_page(pmap, sva);
		if (mpte != NULL) {
			pmap_remove_pt_page(pmap, mpte);
			pmap->pm_stats.resident_count--;
			KASSERT(mpte->wire_count == NPTEPG,
			    ("pmap_remove_pde: pte page wire count error"));
			mpte->wire_count = 0;
			pmap_add_delayed_free_list(mpte, free, FALSE);
			atomic_subtract_int(&cnt.v_wire_count, 1);
		}
	}
}

/*
 * pmap_remove_pte: do the things to unmap a page in a process
 */
static int
pmap_remove_pte(pmap_t pmap, pt_entry_t *ptq, vm_offset_t va, vm_page_t *free)
{
	pt_entry_t oldpte;
	vm_page_t m;

	rw_assert(&pvh_global_lock, RA_WLOCKED);
	PMAP_LOCK_ASSERT(pmap, MA_OWNED);
	oldpte = pte_load_clear(ptq);
	if (oldpte & PG_W)
		pmap->pm_stats.wired_count -= 1;
	/*
	 * Machines that don't support invlpg, also don't support
	 * PG_G.
	 */
	if (oldpte & PG_G)
		pmap_invalidate_page(kernel_pmap, va);
	pmap->pm_stats.resident_count -= 1;
	if (oldpte & PG_MANAGED) {
		m = PHYS_TO_VM_PAGE(oldpte & PG_FRAME);
		if ((oldpte & (PG_M | PG_RW)) == (PG_M | PG_RW))
			vm_page_dirty(m);
		if (oldpte & PG_A)
			vm_page_aflag_set(m, PGA_REFERENCED);
		pmap_remove_entry(pmap, m, va);
	}
	return (pmap_unuse_pt(pmap, va, free));
}

/*
 * Remove a single page from a process address space
 */
static void
pmap_remove_page(pmap_t pmap, vm_offset_t va, vm_page_t *free)
{
	pt_entry_t *pte;

	rw_assert(&pvh_global_lock, RA_WLOCKED);
	KASSERT(curthread->td_pinned > 0, ("curthread not pinned"));
	PMAP_LOCK_ASSERT(pmap, MA_OWNED);
	if ((pte = pmap_pte_quick(pmap, va)) == NULL || *pte == 0)
		return;
	pmap_remove_pte(pmap, pte, va, free);
	pmap_invalidate_page(pmap, va);
}

/*
 *	Remove the given range of addresses from the specified map.
 *
 *	It is assumed that the start and end are properly
 *	rounded to the page size.
 */
void
pmap_remove(pmap_t pmap, vm_offset_t sva, vm_offset_t eva)
{
	vm_offset_t pdnxt;
	pd_entry_t ptpaddr;
	pt_entry_t *pte;
	vm_page_t free = NULL;
	int anyvalid;

	/*
	 * Perform an unsynchronized read.  This is, however, safe.
	 */
	if (pmap->pm_stats.resident_count == 0)
		return;

	anyvalid = 0;

	rw_wlock(&pvh_global_lock);
	sched_pin();
	PMAP_LOCK(pmap);

	/*
	 * special handling of removing one page.  a very
	 * common operation and easy to short circuit some
	 * code.
	 */
	if ((sva + PAGE_SIZE == eva) && 
	    ((pmap->pm_pdir[(sva >> PDRSHIFT)] & PG_PS) == 0)) {
		pmap_remove_page(pmap, sva, &free);
		goto out;
	}

	for (; sva < eva; sva = pdnxt) {
		u_int pdirindex;

		/*
		 * Calculate index for next page table.
		 */
		pdnxt = (sva + NBPDR) & ~PDRMASK;
		if (pdnxt < sva)
			pdnxt = eva;
		if (pmap->pm_stats.resident_count == 0)
			break;

		pdirindex = sva >> PDRSHIFT;
		ptpaddr = pmap->pm_pdir[pdirindex];

		/*
		 * Weed out invalid mappings. Note: we assume that the page
		 * directory table is always allocated, and in kernel virtual.
		 */
		if (ptpaddr == 0)
			continue;

		/*
		 * Check for large page.
		 */
		if ((ptpaddr & PG_PS) != 0) {
			/*
			 * Are we removing the entire large page?  If not,
			 * demote the mapping and fall through.
			 */
			if (sva + NBPDR == pdnxt && eva >= pdnxt) {
				/*
				 * The TLB entry for a PG_G mapping is
				 * invalidated by pmap_remove_pde().
				 */
				if ((ptpaddr & PG_G) == 0)
					anyvalid = 1;
				pmap_remove_pde(pmap,
				    &pmap->pm_pdir[pdirindex], sva, &free);
				continue;
			} else if (!pmap_demote_pde(pmap,
			    &pmap->pm_pdir[pdirindex], sva)) {
				/* The large page mapping was destroyed. */
				continue;
			}
		}

		/*
		 * Limit our scan to either the end of the va represented
		 * by the current page table page, or to the end of the
		 * range being removed.
		 */
		if (pdnxt > eva)
			pdnxt = eva;

		for (pte = pmap_pte_quick(pmap, sva); sva != pdnxt; pte++,
		    sva += PAGE_SIZE) {
			if (*pte == 0)
				continue;

			/*
			 * The TLB entry for a PG_G mapping is invalidated
			 * by pmap_remove_pte().
			 */
			if ((*pte & PG_G) == 0)
				anyvalid = 1;
			if (pmap_remove_pte(pmap, pte, sva, &free))
				break;
		}
	}
out:
	sched_unpin();
	if (anyvalid)
		pmap_invalidate_all(pmap);
	rw_wunlock(&pvh_global_lock);
	PMAP_UNLOCK(pmap);
	pmap_free_zero_pages(free);
}

/*
 *	Routine:	pmap_remove_all
 *	Function:
 *		Removes this physical page from
 *		all physical maps in which it resides.
 *		Reflects back modify bits to the pager.
 *
 *	Notes:
 *		Original versions of this routine were very
 *		inefficient because they iteratively called
 *		pmap_remove (slow...)
 */

void
pmap_remove_all(vm_page_t m)
{
	struct md_page *pvh;
	pv_entry_t pv;
	pmap_t pmap;
	pt_entry_t *pte, tpte;
	pd_entry_t *pde;
	vm_offset_t va;
	vm_page_t free;

	KASSERT((m->oflags & VPO_UNMANAGED) == 0,
	    ("pmap_remove_all: page %p is not managed", m));
	free = NULL;
	rw_wlock(&pvh_global_lock);
	sched_pin();
	if ((m->flags & PG_FICTITIOUS) != 0)
		goto small_mappings;
	pvh = pa_to_pvh(VM_PAGE_TO_PHYS(m));
	while ((pv = TAILQ_FIRST(&pvh->pv_list)) != NULL) {
		va = pv->pv_va;
		pmap = PV_PMAP(pv);
		PMAP_LOCK(pmap);
		pde = pmap_pde(pmap, va);
		(void)pmap_demote_pde(pmap, pde, va);
		PMAP_UNLOCK(pmap);
	}
small_mappings:
	while ((pv = TAILQ_FIRST(&m->md.pv_list)) != NULL) {
		pmap = PV_PMAP(pv);
		PMAP_LOCK(pmap);
		pmap->pm_stats.resident_count--;
		pde = pmap_pde(pmap, pv->pv_va);
		KASSERT((*pde & PG_PS) == 0, ("pmap_remove_all: found"
		    " a 4mpage in page %p's pv list", m));
		pte = pmap_pte_quick(pmap, pv->pv_va);
		tpte = pte_load_clear(pte);
		if (tpte & PG_W)
			pmap->pm_stats.wired_count--;
		if (tpte & PG_A)
			vm_page_aflag_set(m, PGA_REFERENCED);

		/*
		 * Update the vm_page_t clean and reference bits.
		 */
		if ((tpte & (PG_M | PG_RW)) == (PG_M | PG_RW))
			vm_page_dirty(m);
		pmap_unuse_pt(pmap, pv->pv_va, &free);
		pmap_invalidate_page(pmap, pv->pv_va);
		TAILQ_REMOVE(&m->md.pv_list, pv, pv_next);
		free_pv_entry(pmap, pv);
		PMAP_UNLOCK(pmap);
	}
	vm_page_aflag_clear(m, PGA_WRITEABLE);
	sched_unpin();
	rw_wunlock(&pvh_global_lock);
	pmap_free_zero_pages(free);
}

/*
 * pmap_protect_pde: do the things to protect a 4mpage in a process
 */
static boolean_t
pmap_protect_pde(pmap_t pmap, pd_entry_t *pde, vm_offset_t sva, vm_prot_t prot)
{
	pd_entry_t newpde, oldpde;
	vm_offset_t eva, va;
	vm_page_t m;
	boolean_t anychanged;

	PMAP_LOCK_ASSERT(pmap, MA_OWNED);
	KASSERT((sva & PDRMASK) == 0,
	    ("pmap_protect_pde: sva is not 4mpage aligned"));
	anychanged = FALSE;
retry:
	oldpde = newpde = *pde;
	if (oldpde & PG_MANAGED) {
		eva = sva + NBPDR;
		for (va = sva, m = PHYS_TO_VM_PAGE(oldpde & PG_PS_FRAME);
		    va < eva; va += PAGE_SIZE, m++)
			if ((oldpde & (PG_M | PG_RW)) == (PG_M | PG_RW))
				vm_page_dirty(m);
	}
	if ((prot & VM_PROT_WRITE) == 0)
		newpde &= ~(PG_RW | PG_M);
#ifdef PAE
	if ((prot & VM_PROT_EXECUTE) == 0)
		newpde |= pg_nx;
#endif
	if (newpde != oldpde) {
		if (!pde_cmpset(pde, oldpde, newpde))
			goto retry;
		if (oldpde & PG_G)
			pmap_invalidate_page(pmap, sva);
		else
			anychanged = TRUE;
	}
	return (anychanged);
}

/*
 *	Set the physical protection on the
 *	specified range of this map as requested.
 */
void
pmap_protect(pmap_t pmap, vm_offset_t sva, vm_offset_t eva, vm_prot_t prot)
{
	vm_offset_t pdnxt;
	pd_entry_t ptpaddr;
	pt_entry_t *pte;
	boolean_t anychanged, pv_lists_locked;

	if ((prot & VM_PROT_READ) == VM_PROT_NONE) {
		pmap_remove(pmap, sva, eva);
		return;
	}

#ifdef PAE
	if ((prot & (VM_PROT_WRITE|VM_PROT_EXECUTE)) ==
	    (VM_PROT_WRITE|VM_PROT_EXECUTE))
		return;
#else
	if (prot & VM_PROT_WRITE)
		return;
#endif

	if (pmap_is_current(pmap))
		pv_lists_locked = FALSE;
	else {
		pv_lists_locked = TRUE;
resume:
		rw_wlock(&pvh_global_lock);
		sched_pin();
	}
	anychanged = FALSE;

	PMAP_LOCK(pmap);
	for (; sva < eva; sva = pdnxt) {
		pt_entry_t obits, pbits;
		u_int pdirindex;

		pdnxt = (sva + NBPDR) & ~PDRMASK;
		if (pdnxt < sva)
			pdnxt = eva;

		pdirindex = sva >> PDRSHIFT;
		ptpaddr = pmap->pm_pdir[pdirindex];

		/*
		 * Weed out invalid mappings. Note: we assume that the page
		 * directory table is always allocated, and in kernel virtual.
		 */
		if (ptpaddr == 0)
			continue;

		/*
		 * Check for large page.
		 */
		if ((ptpaddr & PG_PS) != 0) {
			/*
			 * Are we protecting the entire large page?  If not,
			 * demote the mapping and fall through.
			 */
			if (sva + NBPDR == pdnxt && eva >= pdnxt) {
				/*
				 * The TLB entry for a PG_G mapping is
				 * invalidated by pmap_protect_pde().
				 */
				if (pmap_protect_pde(pmap,
				    &pmap->pm_pdir[pdirindex], sva, prot))
					anychanged = TRUE;
				continue;
			} else {
				if (!pv_lists_locked) {
					pv_lists_locked = TRUE;
					if (!rw_try_wlock(&pvh_global_lock)) {
						if (anychanged)
							pmap_invalidate_all(
							    pmap);
						PMAP_UNLOCK(pmap);
						goto resume;
					}
				}
				if (!pmap_demote_pde(pmap,
				    &pmap->pm_pdir[pdirindex], sva)) {
					/*
					 * The large page mapping was
					 * destroyed.
					 */
					continue;
				}
			}
		}

		if (pdnxt > eva)
			pdnxt = eva;

		for (pte = pmap_pte_quick(pmap, sva); sva != pdnxt; pte++,
		    sva += PAGE_SIZE) {
			vm_page_t m;

retry:
			/*
			 * Regardless of whether a pte is 32 or 64 bits in
			 * size, PG_RW, PG_A, and PG_M are among the least
			 * significant 32 bits.
			 */
			obits = pbits = *pte;
			if ((pbits & PG_V) == 0)
				continue;

			if ((prot & VM_PROT_WRITE) == 0) {
				if ((pbits & (PG_MANAGED | PG_M | PG_RW)) ==
				    (PG_MANAGED | PG_M | PG_RW)) {
					m = PHYS_TO_VM_PAGE(pbits & PG_FRAME);
					vm_page_dirty(m);
				}
				pbits &= ~(PG_RW | PG_M);
			}
#ifdef PAE
			if ((prot & VM_PROT_EXECUTE) == 0)
				pbits |= pg_nx;
#endif

			if (pbits != obits) {
#ifdef PAE
				if (!atomic_cmpset_64(pte, obits, pbits))
					goto retry;
#else
				if (!atomic_cmpset_int((u_int *)pte, obits,
				    pbits))
					goto retry;
#endif
				if (obits & PG_G)
					pmap_invalidate_page(pmap, sva);
				else
					anychanged = TRUE;
			}
		}
	}
	if (anychanged)
		pmap_invalidate_all(pmap);
	if (pv_lists_locked) {
		sched_unpin();
		rw_wunlock(&pvh_global_lock);
	}
	PMAP_UNLOCK(pmap);
}

/*
 * Tries to promote the 512 or 1024, contiguous 4KB page mappings that are
 * within a single page table page (PTP) to a single 2- or 4MB page mapping.
 * For promotion to occur, two conditions must be met: (1) the 4KB page
 * mappings must map aligned, contiguous physical memory and (2) the 4KB page
 * mappings must have identical characteristics.
 *
 * Managed (PG_MANAGED) mappings within the kernel address space are not
 * promoted.  The reason is that kernel PDEs are replicated in each pmap but
 * pmap_clear_ptes() and pmap_ts_referenced() only read the PDE from the kernel
 * pmap.
 */
static void
pmap_promote_pde(pmap_t pmap, pd_entry_t *pde, vm_offset_t va)
{
	pd_entry_t newpde;
	pt_entry_t *firstpte, oldpte, pa, *pte;
	vm_offset_t oldpteva;
	vm_page_t mpte;

	PMAP_LOCK_ASSERT(pmap, MA_OWNED);

	/*
	 * Examine the first PTE in the specified PTP.  Abort if this PTE is
	 * either invalid, unused, or does not map the first 4KB physical page
	 * within a 2- or 4MB page.
	 */
	firstpte = pmap_pte_quick(pmap, trunc_4mpage(va));
setpde:
	newpde = *firstpte;
	if ((newpde & ((PG_FRAME & PDRMASK) | PG_A | PG_V)) != (PG_A | PG_V)) {
		pmap_pde_p_failures++;
		CTR2(KTR_PMAP, "pmap_promote_pde: failure for va %#x"
		    " in pmap %p", va, pmap);
		return;
	}
	if ((*firstpte & PG_MANAGED) != 0 && pmap == kernel_pmap) {
		pmap_pde_p_failures++;
		CTR2(KTR_PMAP, "pmap_promote_pde: failure for va %#x"
		    " in pmap %p", va, pmap);
		return;
	}
	if ((newpde & (PG_M | PG_RW)) == PG_RW) {
		/*
		 * When PG_M is already clear, PG_RW can be cleared without
		 * a TLB invalidation.
		 */
		if (!atomic_cmpset_int((u_int *)firstpte, newpde, newpde &
		    ~PG_RW))  
			goto setpde;
		newpde &= ~PG_RW;
	}

	/* 
	 * Examine each of the other PTEs in the specified PTP.  Abort if this
	 * PTE maps an unexpected 4KB physical page or does not have identical
	 * characteristics to the first PTE.
	 */
	pa = (newpde & (PG_PS_FRAME | PG_A | PG_V)) + NBPDR - PAGE_SIZE;
	for (pte = firstpte + NPTEPG - 1; pte > firstpte; pte--) {
setpte:
		oldpte = *pte;
		if ((oldpte & (PG_FRAME | PG_A | PG_V)) != pa) {
			pmap_pde_p_failures++;
			CTR2(KTR_PMAP, "pmap_promote_pde: failure for va %#x"
			    " in pmap %p", va, pmap);
			return;
		}
		if ((oldpte & (PG_M | PG_RW)) == PG_RW) {
			/*
			 * When PG_M is already clear, PG_RW can be cleared
			 * without a TLB invalidation.
			 */
			if (!atomic_cmpset_int((u_int *)pte, oldpte,
			    oldpte & ~PG_RW))
				goto setpte;
			oldpte &= ~PG_RW;
			oldpteva = (oldpte & PG_FRAME & PDRMASK) |
			    (va & ~PDRMASK);
			CTR2(KTR_PMAP, "pmap_promote_pde: protect for va %#x"
			    " in pmap %p", oldpteva, pmap);
		}
		if ((oldpte & PG_PTE_PROMOTE) != (newpde & PG_PTE_PROMOTE)) {
			pmap_pde_p_failures++;
			CTR2(KTR_PMAP, "pmap_promote_pde: failure for va %#x"
			    " in pmap %p", va, pmap);
			return;
		}
		pa -= PAGE_SIZE;
	}

	/*
	 * Save the page table page in its current state until the PDE
	 * mapping the superpage is demoted by pmap_demote_pde() or
	 * destroyed by pmap_remove_pde(). 
	 */
	mpte = PHYS_TO_VM_PAGE(*pde & PG_FRAME);
	KASSERT(mpte >= vm_page_array &&
	    mpte < &vm_page_array[vm_page_array_size],
	    ("pmap_promote_pde: page table page is out of range"));
	KASSERT(mpte->pindex == va >> PDRSHIFT,
	    ("pmap_promote_pde: page table page's pindex is wrong"));
	pmap_insert_pt_page(pmap, mpte);

	/*
	 * Promote the pv entries.
	 */
	if ((newpde & PG_MANAGED) != 0)
		pmap_pv_promote_pde(pmap, va, newpde & PG_PS_FRAME);

	/*
	 * Propagate the PAT index to its proper position.
	 */
	if ((newpde & PG_PTE_PAT) != 0)
		newpde ^= PG_PDE_PAT | PG_PTE_PAT;

	/*
	 * Map the superpage.
	 */
	if (workaround_erratum383)
		pmap_update_pde(pmap, va, pde, PG_PS | newpde);
	else if (pmap == kernel_pmap)
		pmap_kenter_pde(va, PG_PS | newpde);
	else
		pde_store(pde, PG_PS | newpde);

	pmap_pde_promotions++;
	CTR2(KTR_PMAP, "pmap_promote_pde: success for va %#x"
	    " in pmap %p", va, pmap);
}

/*
 *	Insert the given physical page (p) at
 *	the specified virtual address (v) in the
 *	target physical map with the protection requested.
 *
 *	If specified, the page will be wired down, meaning
 *	that the related pte can not be reclaimed.
 *
 *	NB:  This is the only routine which MAY NOT lazy-evaluate
 *	or lose information.  That is, this routine must actually
 *	insert this page into the given map NOW.
 */
void
pmap_enter(pmap_t pmap, vm_offset_t va, vm_prot_t access, vm_page_t m,
    vm_prot_t prot, boolean_t wired)
{
	pd_entry_t *pde;
	pt_entry_t *pte;
	pt_entry_t newpte, origpte;
	pv_entry_t pv;
	vm_paddr_t opa, pa;
	vm_page_t mpte, om;
	boolean_t invlva;

	va = trunc_page(va);
	KASSERT(va <= VM_MAX_KERNEL_ADDRESS, ("pmap_enter: toobig"));
	KASSERT(va < UPT_MIN_ADDRESS || va >= UPT_MAX_ADDRESS,
	    ("pmap_enter: invalid to pmap_enter page table pages (va: 0x%x)",
	    va));
	KASSERT((m->oflags & (VPO_UNMANAGED | VPO_BUSY)) != 0 ||
	    VM_OBJECT_LOCKED(m->object),
	    ("pmap_enter: page %p is not busy", m));

	mpte = NULL;

	rw_wlock(&pvh_global_lock);
	PMAP_LOCK(pmap);
	sched_pin();

	/*
	 * In the case that a page table page is not
	 * resident, we are creating it here.
	 */
	if (va < VM_MAXUSER_ADDRESS) {
		mpte = pmap_allocpte(pmap, va, M_WAITOK);
	}

	pde = pmap_pde(pmap, va);
	if ((*pde & PG_PS) != 0)
		panic("pmap_enter: attempted pmap_enter on 4MB page");
	pte = pmap_pte_quick(pmap, va);

	/*
	 * Page Directory table entry not valid, we need a new PT page
	 */
	if (pte == NULL) {
		panic("pmap_enter: invalid page directory pdir=%#jx, va=%#x",
			(uintmax_t)pmap->pm_pdir[PTDPTDI], va);
	}

	pa = VM_PAGE_TO_PHYS(m);
	om = NULL;
	origpte = *pte;
	opa = origpte & PG_FRAME;

	/*
	 * Mapping has not changed, must be protection or wiring change.
	 */
	if (origpte && (opa == pa)) {
		/*
		 * Wiring change, just update stats. We don't worry about
		 * wiring PT pages as they remain resident as long as there
		 * are valid mappings in them. Hence, if a user page is wired,
		 * the PT page will be also.
		 */
		if (wired && ((origpte & PG_W) == 0))
			pmap->pm_stats.wired_count++;
		else if (!wired && (origpte & PG_W))
			pmap->pm_stats.wired_count--;

		/*
		 * Remove extra pte reference
		 */
		if (mpte)
			mpte->wire_count--;

		if (origpte & PG_MANAGED) {
			om = m;
			pa |= PG_MANAGED;
		}
		goto validate;
	} 

	pv = NULL;

	/*
	 * Mapping has changed, invalidate old range and fall through to
	 * handle validating new mapping.
	 */
	if (opa) {
		if (origpte & PG_W)
			pmap->pm_stats.wired_count--;
		if (origpte & PG_MANAGED) {
			om = PHYS_TO_VM_PAGE(opa);
			pv = pmap_pvh_remove(&om->md, pmap, va);
		}
		if (mpte != NULL) {
			mpte->wire_count--;
			KASSERT(mpte->wire_count > 0,
			    ("pmap_enter: missing reference to page table page,"
			     " va: 0x%x", va));
		}
	} else
		pmap->pm_stats.resident_count++;

	/*
	 * Enter on the PV list if part of our managed memory.
	 */
	if ((m->oflags & VPO_UNMANAGED) == 0) {
		KASSERT(va < kmi.clean_sva || va >= kmi.clean_eva,
		    ("pmap_enter: managed mapping within the clean submap"));
		if (pv == NULL)
			pv = get_pv_entry(pmap, FALSE);
		pv->pv_va = va;
		TAILQ_INSERT_TAIL(&m->md.pv_list, pv, pv_next);
		pa |= PG_MANAGED;
	} else if (pv != NULL)
		free_pv_entry(pmap, pv);

	/*
	 * Increment counters
	 */
	if (wired)
		pmap->pm_stats.wired_count++;

validate:
	/*
	 * Now validate mapping with desired protection/wiring.
	 */
	newpte = (pt_entry_t)(pa | pmap_cache_bits(m->md.pat_mode, 0) | PG_V);
	if ((prot & VM_PROT_WRITE) != 0) {
		newpte |= PG_RW;
		if ((newpte & PG_MANAGED) != 0)
			vm_page_aflag_set(m, PGA_WRITEABLE);
	}
#ifdef PAE
	if ((prot & VM_PROT_EXECUTE) == 0)
		newpte |= pg_nx;
#endif
	if (wired)
		newpte |= PG_W;
	if (va < VM_MAXUSER_ADDRESS)
		newpte |= PG_U;
	if (pmap == kernel_pmap)
		newpte |= pgeflag;

	/*
	 * if the mapping or permission bits are different, we need
	 * to update the pte.
	 */
	if ((origpte & ~(PG_M|PG_A)) != newpte) {
		newpte |= PG_A;
		if ((access & VM_PROT_WRITE) != 0)
			newpte |= PG_M;
		if (origpte & PG_V) {
			invlva = FALSE;
			origpte = pte_load_store(pte, newpte);
			if (origpte & PG_A) {
				if (origpte & PG_MANAGED)
					vm_page_aflag_set(om, PGA_REFERENCED);
				if (opa != VM_PAGE_TO_PHYS(m))
					invlva = TRUE;
#ifdef PAE
				if ((origpte & PG_NX) == 0 &&
				    (newpte & PG_NX) != 0)
					invlva = TRUE;
#endif
			}
			if ((origpte & (PG_M | PG_RW)) == (PG_M | PG_RW)) {
				if ((origpte & PG_MANAGED) != 0)
					vm_page_dirty(om);
				if ((prot & VM_PROT_WRITE) == 0)
					invlva = TRUE;
			}
			if ((origpte & PG_MANAGED) != 0 &&
			    TAILQ_EMPTY(&om->md.pv_list) &&
			    ((om->flags & PG_FICTITIOUS) != 0 ||
			    TAILQ_EMPTY(&pa_to_pvh(opa)->pv_list)))
				vm_page_aflag_clear(om, PGA_WRITEABLE);
			if (invlva)
				pmap_invalidate_page(pmap, va);
		} else
			pte_store(pte, newpte);
	}

	/*
	 * If both the page table page and the reservation are fully
	 * populated, then attempt promotion.
	 */
	if ((mpte == NULL || mpte->wire_count == NPTEPG) &&
	    pg_ps_enabled && (m->flags & PG_FICTITIOUS) == 0 &&
	    vm_reserv_level_iffullpop(m) == 0)
		pmap_promote_pde(pmap, pde, va);

	sched_unpin();
	rw_wunlock(&pvh_global_lock);
	PMAP_UNLOCK(pmap);
}

/*
 * Tries to create a 2- or 4MB page mapping.  Returns TRUE if successful and
 * FALSE otherwise.  Fails if (1) a page table page cannot be allocated without
 * blocking, (2) a mapping already exists at the specified virtual address, or
 * (3) a pv entry cannot be allocated without reclaiming another pv entry. 
 */
static boolean_t
pmap_enter_pde(pmap_t pmap, vm_offset_t va, vm_page_t m, vm_prot_t prot)
{
	pd_entry_t *pde, newpde;

	rw_assert(&pvh_global_lock, RA_WLOCKED);
	PMAP_LOCK_ASSERT(pmap, MA_OWNED);
	pde = pmap_pde(pmap, va);
	if (*pde != 0) {
		CTR2(KTR_PMAP, "pmap_enter_pde: failure for va %#lx"
		    " in pmap %p", va, pmap);
		return (FALSE);
	}
	newpde = VM_PAGE_TO_PHYS(m) | pmap_cache_bits(m->md.pat_mode, 1) |
	    PG_PS | PG_V;
	if ((m->oflags & VPO_UNMANAGED) == 0) {
		newpde |= PG_MANAGED;

		/*
		 * Abort this mapping if its PV entry could not be created.
		 */
		if (!pmap_pv_insert_pde(pmap, va, VM_PAGE_TO_PHYS(m))) {
			CTR2(KTR_PMAP, "pmap_enter_pde: failure for va %#lx"
			    " in pmap %p", va, pmap);
			return (FALSE);
		}
	}
#ifdef PAE
	if ((prot & VM_PROT_EXECUTE) == 0)
		newpde |= pg_nx;
#endif
	if (va < VM_MAXUSER_ADDRESS)
		newpde |= PG_U;

	/*
	 * Increment counters.
	 */
	pmap->pm_stats.resident_count += NBPDR / PAGE_SIZE;

	/*
	 * Map the superpage.
	 */
	pde_store(pde, newpde);

	pmap_pde_mappings++;
	CTR2(KTR_PMAP, "pmap_enter_pde: success for va %#lx"
	    " in pmap %p", va, pmap);
	return (TRUE);
}

/*
 * Maps a sequence of resident pages belonging to the same object.
 * The sequence begins with the given page m_start.  This page is
 * mapped at the given virtual address start.  Each subsequent page is
 * mapped at a virtual address that is offset from start by the same
 * amount as the page is offset from m_start within the object.  The
 * last page in the sequence is the page with the largest offset from
 * m_start that can be mapped at a virtual address less than the given
 * virtual address end.  Not every virtual page between start and end
 * is mapped; only those for which a resident page exists with the
 * corresponding offset from m_start are mapped.
 */
void
pmap_enter_object(pmap_t pmap, vm_offset_t start, vm_offset_t end,
    vm_page_t m_start, vm_prot_t prot)
{
	vm_offset_t va;
	vm_page_t m, mpte;
	vm_pindex_t diff, psize;

	VM_OBJECT_LOCK_ASSERT(m_start->object, MA_OWNED);
	psize = atop(end - start);
	mpte = NULL;
	m = m_start;
	rw_wlock(&pvh_global_lock);
	PMAP_LOCK(pmap);
	while (m != NULL && (diff = m->pindex - m_start->pindex) < psize) {
		va = start + ptoa(diff);
		if ((va & PDRMASK) == 0 && va + NBPDR <= end &&
		    (VM_PAGE_TO_PHYS(m) & PDRMASK) == 0 &&
		    pg_ps_enabled && vm_reserv_level_iffullpop(m) == 0 &&
		    pmap_enter_pde(pmap, va, m, prot))
			m = &m[NBPDR / PAGE_SIZE - 1];
		else
			mpte = pmap_enter_quick_locked(pmap, va, m, prot,
			    mpte);
		m = TAILQ_NEXT(m, listq);
	}
	rw_wunlock(&pvh_global_lock);
	PMAP_UNLOCK(pmap);
}

/*
 * this code makes some *MAJOR* assumptions:
 * 1. Current pmap & pmap exists.
 * 2. Not wired.
 * 3. Read access.
 * 4. No page table pages.
 * but is *MUCH* faster than pmap_enter...
 */

void
pmap_enter_quick(pmap_t pmap, vm_offset_t va, vm_page_t m, vm_prot_t prot)
{

	rw_wlock(&pvh_global_lock);
	PMAP_LOCK(pmap);
	(void)pmap_enter_quick_locked(pmap, va, m, prot, NULL);
	rw_wunlock(&pvh_global_lock);
	PMAP_UNLOCK(pmap);
}

static vm_page_t
pmap_enter_quick_locked(pmap_t pmap, vm_offset_t va, vm_page_t m,
    vm_prot_t prot, vm_page_t mpte)
{
	pt_entry_t *pte;
	vm_paddr_t pa;
	vm_page_t free;

	KASSERT(va < kmi.clean_sva || va >= kmi.clean_eva ||
	    (m->oflags & VPO_UNMANAGED) != 0,
	    ("pmap_enter_quick_locked: managed mapping within the clean submap"));
	rw_assert(&pvh_global_lock, RA_WLOCKED);
	PMAP_LOCK_ASSERT(pmap, MA_OWNED);

	/*
	 * In the case that a page table page is not
	 * resident, we are creating it here.
	 */
	if (va < VM_MAXUSER_ADDRESS) {
		u_int ptepindex;
		pd_entry_t ptepa;

		/*
		 * Calculate pagetable page index
		 */
		ptepindex = va >> PDRSHIFT;
		if (mpte && (mpte->pindex == ptepindex)) {
			mpte->wire_count++;
		} else {
			/*
			 * Get the page directory entry
			 */
			ptepa = pmap->pm_pdir[ptepindex];

			/*
			 * If the page table page is mapped, we just increment
			 * the hold count, and activate it.
			 */
			if (ptepa) {
				if (ptepa & PG_PS)
					return (NULL);
				mpte = PHYS_TO_VM_PAGE(ptepa & PG_FRAME);
				mpte->wire_count++;
			} else {
				mpte = _pmap_allocpte(pmap, ptepindex,
				    M_NOWAIT);
				if (mpte == NULL)
					return (mpte);
			}
		}
	} else {
		mpte = NULL;
	}

	/*
	 * This call to vtopte makes the assumption that we are
	 * entering the page into the current pmap.  In order to support
	 * quick entry into any pmap, one would likely use pmap_pte_quick.
	 * But that isn't as quick as vtopte.
	 */
	pte = vtopte(va);
	if (*pte) {
		if (mpte != NULL) {
			mpte->wire_count--;
			mpte = NULL;
		}
		return (mpte);
	}

	/*
	 * Enter on the PV list if part of our managed memory.
	 */
	if ((m->oflags & VPO_UNMANAGED) == 0 &&
	    !pmap_try_insert_pv_entry(pmap, va, m)) {
		if (mpte != NULL) {
			free = NULL;
			if (pmap_unwire_pte_hold(pmap, mpte, &free)) {
				pmap_invalidate_page(pmap, va);
				pmap_free_zero_pages(free);
			}
			
			mpte = NULL;
		}
		return (mpte);
	}

	/*
	 * Increment counters
	 */
	pmap->pm_stats.resident_count++;

	pa = VM_PAGE_TO_PHYS(m) | pmap_cache_bits(m->md.pat_mode, 0);
#ifdef PAE
	if ((prot & VM_PROT_EXECUTE) == 0)
		pa |= pg_nx;
#endif

	/*
	 * Now validate mapping with RO protection
	 */
	if ((m->oflags & VPO_UNMANAGED) != 0)
		pte_store(pte, pa | PG_V | PG_U);
	else
		pte_store(pte, pa | PG_V | PG_U | PG_MANAGED);
	return (mpte);
}

/*
 * Make a temporary mapping for a physical address.  This is only intended
 * to be used for panic dumps.
 */
void *
pmap_kenter_temporary(vm_paddr_t pa, int i)
{
	vm_offset_t va;

	va = (vm_offset_t)crashdumpmap + (i * PAGE_SIZE);
	pmap_kenter(va, pa);
	invlpg(va);
	return ((void *)crashdumpmap);
}

/*
 * This code maps large physical mmap regions into the
 * processor address space.  Note that some shortcuts
 * are taken, but the code works.
 */
void
pmap_object_init_pt(pmap_t pmap, vm_offset_t addr, vm_object_t object,
    vm_pindex_t pindex, vm_size_t size)
{
	pd_entry_t *pde;
	vm_paddr_t pa, ptepa;
	vm_page_t p;
	int pat_mode;

	VM_OBJECT_LOCK_ASSERT(object, MA_OWNED);
	KASSERT(object->type == OBJT_DEVICE || object->type == OBJT_SG,
	    ("pmap_object_init_pt: non-device object"));
	if (pseflag && 
	    (addr & (NBPDR - 1)) == 0 && (size & (NBPDR - 1)) == 0) {
		if (!vm_object_populate(object, pindex, pindex + atop(size)))
			return;
		p = vm_page_lookup(object, pindex);
		KASSERT(p->valid == VM_PAGE_BITS_ALL,
		    ("pmap_object_init_pt: invalid page %p", p));
		pat_mode = p->md.pat_mode;

		/*
		 * Abort the mapping if the first page is not physically
		 * aligned to a 2/4MB page boundary.
		 */
		ptepa = VM_PAGE_TO_PHYS(p);
		if (ptepa & (NBPDR - 1))
			return;

		/*
		 * Skip the first page.  Abort the mapping if the rest of
		 * the pages are not physically contiguous or have differing
		 * memory attributes.
		 */
		p = TAILQ_NEXT(p, listq);
		for (pa = ptepa + PAGE_SIZE; pa < ptepa + size;
		    pa += PAGE_SIZE) {
			KASSERT(p->valid == VM_PAGE_BITS_ALL,
			    ("pmap_object_init_pt: invalid page %p", p));
			if (pa != VM_PAGE_TO_PHYS(p) ||
			    pat_mode != p->md.pat_mode)
				return;
			p = TAILQ_NEXT(p, listq);
		}

		/*
		 * Map using 2/4MB pages.  Since "ptepa" is 2/4M aligned and
		 * "size" is a multiple of 2/4M, adding the PAT setting to
		 * "pa" will not affect the termination of this loop.
		 */
		PMAP_LOCK(pmap);
		for (pa = ptepa | pmap_cache_bits(pat_mode, 1); pa < ptepa +
		    size; pa += NBPDR) {
			pde = pmap_pde(pmap, addr);
			if (*pde == 0) {
				pde_store(pde, pa | PG_PS | PG_M | PG_A |
				    PG_U | PG_RW | PG_V);
				pmap->pm_stats.resident_count += NBPDR /
				    PAGE_SIZE;
				pmap_pde_mappings++;
			}
			/* Else continue on if the PDE is already valid. */
			addr += NBPDR;
		}
		PMAP_UNLOCK(pmap);
	}
}

/*
 *	Routine:	pmap_change_wiring
 *	Function:	Change the wiring attribute for a map/virtual-address
 *			pair.
 *	In/out conditions:
 *			The mapping must already exist in the pmap.
 */
void
pmap_change_wiring(pmap_t pmap, vm_offset_t va, boolean_t wired)
{
	pd_entry_t *pde;
	pt_entry_t *pte;
	boolean_t are_queues_locked;

	are_queues_locked = FALSE;
retry:
	PMAP_LOCK(pmap);
	pde = pmap_pde(pmap, va);
	if ((*pde & PG_PS) != 0) {
		if (!wired != ((*pde & PG_W) == 0)) {
			if (!are_queues_locked) {
				are_queues_locked = TRUE;
				if (!rw_try_wlock(&pvh_global_lock)) {
					PMAP_UNLOCK(pmap);
					rw_wlock(&pvh_global_lock);
					goto retry;
				}
			}
			if (!pmap_demote_pde(pmap, pde, va))
				panic("pmap_change_wiring: demotion failed");
		} else
			goto out;
	}
	pte = pmap_pte(pmap, va);

	if (wired && !pmap_pte_w(pte))
		pmap->pm_stats.wired_count++;
	else if (!wired && pmap_pte_w(pte))
		pmap->pm_stats.wired_count--;

	/*
	 * Wiring is not a hardware characteristic so there is no need to
	 * invalidate TLB.
	 */
	pmap_pte_set_w(pte, wired);
	pmap_pte_release(pte);
out:
	if (are_queues_locked)
		rw_wunlock(&pvh_global_lock);
	PMAP_UNLOCK(pmap);
}



/*
 *	Copy the range specified by src_addr/len
 *	from the source map to the range dst_addr/len
 *	in the destination map.
 *
 *	This routine is only advisory and need not do anything.
 */

void
pmap_copy(pmap_t dst_pmap, pmap_t src_pmap, vm_offset_t dst_addr, vm_size_t len,
    vm_offset_t src_addr)
{
	vm_page_t   free;
	vm_offset_t addr;
	vm_offset_t end_addr = src_addr + len;
	vm_offset_t pdnxt;

	if (dst_addr != src_addr)
		return;

	if (!pmap_is_current(src_pmap))
		return;

	rw_wlock(&pvh_global_lock);
	if (dst_pmap < src_pmap) {
		PMAP_LOCK(dst_pmap);
		PMAP_LOCK(src_pmap);
	} else {
		PMAP_LOCK(src_pmap);
		PMAP_LOCK(dst_pmap);
	}
	sched_pin();
	for (addr = src_addr; addr < end_addr; addr = pdnxt) {
		pt_entry_t *src_pte, *dst_pte;
		vm_page_t dstmpte, srcmpte;
		pd_entry_t srcptepaddr;
		u_int ptepindex;

		KASSERT(addr < UPT_MIN_ADDRESS,
		    ("pmap_copy: invalid to pmap_copy page tables"));

		pdnxt = (addr + NBPDR) & ~PDRMASK;
		if (pdnxt < addr)
			pdnxt = end_addr;
		ptepindex = addr >> PDRSHIFT;

		srcptepaddr = src_pmap->pm_pdir[ptepindex];
		if (srcptepaddr == 0)
			continue;
			
		if (srcptepaddr & PG_PS) {
			if (dst_pmap->pm_pdir[ptepindex] == 0 &&
			    ((srcptepaddr & PG_MANAGED) == 0 ||
			    pmap_pv_insert_pde(dst_pmap, addr, srcptepaddr &
			    PG_PS_FRAME))) {
				dst_pmap->pm_pdir[ptepindex] = srcptepaddr &
				    ~PG_W;
				dst_pmap->pm_stats.resident_count +=
				    NBPDR / PAGE_SIZE;
			}
			continue;
		}

		srcmpte = PHYS_TO_VM_PAGE(srcptepaddr & PG_FRAME);
		KASSERT(srcmpte->wire_count > 0,
		    ("pmap_copy: source page table page is unused"));

		if (pdnxt > end_addr)
			pdnxt = end_addr;

		src_pte = vtopte(addr);
		while (addr < pdnxt) {
			pt_entry_t ptetemp;
			ptetemp = *src_pte;
			/*
			 * we only virtual copy managed pages
			 */
			if ((ptetemp & PG_MANAGED) != 0) {
				dstmpte = pmap_allocpte(dst_pmap, addr,
				    M_NOWAIT);
				if (dstmpte == NULL)
					goto out;
				dst_pte = pmap_pte_quick(dst_pmap, addr);
				if (*dst_pte == 0 &&
				    pmap_try_insert_pv_entry(dst_pmap, addr,
				    PHYS_TO_VM_PAGE(ptetemp & PG_FRAME))) {
					/*
					 * Clear the wired, modified, and
					 * accessed (referenced) bits
					 * during the copy.
					 */
					*dst_pte = ptetemp & ~(PG_W | PG_M |
					    PG_A);
					dst_pmap->pm_stats.resident_count++;
	 			} else {
					free = NULL;
					if (pmap_unwire_pte_hold(dst_pmap,
					    dstmpte, &free)) {
						pmap_invalidate_page(dst_pmap,
						    addr);
						pmap_free_zero_pages(free);
					}
					goto out;
				}
				if (dstmpte->wire_count >= srcmpte->wire_count)
					break;
			}
			addr += PAGE_SIZE;
			src_pte++;
		}
	}
out:
	sched_unpin();
	rw_wunlock(&pvh_global_lock);
	PMAP_UNLOCK(src_pmap);
	PMAP_UNLOCK(dst_pmap);
}	

static __inline void
pagezero(void *page)
{
#if defined(I686_CPU)
	if (cpu_class == CPUCLASS_686) {
#if defined(CPU_ENABLE_SSE)
		if (cpu_feature & CPUID_SSE2)
			sse2_pagezero(page);
		else
#endif
			i686_pagezero(page);
	} else
#endif
		bzero(page, PAGE_SIZE);
}

/*
 *	pmap_zero_page zeros the specified hardware page by mapping 
 *	the page into KVM and using bzero to clear its contents.
 */
void
pmap_zero_page(vm_page_t m)
{
	struct sysmaps *sysmaps;

	sysmaps = &sysmaps_pcpu[PCPU_GET(cpuid)];
	mtx_lock(&sysmaps->lock);
	if (*sysmaps->CMAP2)
		panic("pmap_zero_page: CMAP2 busy");
	sched_pin();
	*sysmaps->CMAP2 = PG_V | PG_RW | VM_PAGE_TO_PHYS(m) | PG_A | PG_M |
	    pmap_cache_bits(m->md.pat_mode, 0);
	invlcaddr(sysmaps->CADDR2);
	pagezero(sysmaps->CADDR2);
	*sysmaps->CMAP2 = 0;
	sched_unpin();
	mtx_unlock(&sysmaps->lock);
}

/*
 *	pmap_zero_page_area zeros the specified hardware page by mapping 
 *	the page into KVM and using bzero to clear its contents.
 *
 *	off and size may not cover an area beyond a single hardware page.
 */
void
pmap_zero_page_area(vm_page_t m, int off, int size)
{
	struct sysmaps *sysmaps;

	sysmaps = &sysmaps_pcpu[PCPU_GET(cpuid)];
	mtx_lock(&sysmaps->lock);
	if (*sysmaps->CMAP2)
		panic("pmap_zero_page_area: CMAP2 busy");
	sched_pin();
	*sysmaps->CMAP2 = PG_V | PG_RW | VM_PAGE_TO_PHYS(m) | PG_A | PG_M |
	    pmap_cache_bits(m->md.pat_mode, 0);
	invlcaddr(sysmaps->CADDR2);
	if (off == 0 && size == PAGE_SIZE) 
		pagezero(sysmaps->CADDR2);
	else
		bzero((char *)sysmaps->CADDR2 + off, size);
	*sysmaps->CMAP2 = 0;
	sched_unpin();
	mtx_unlock(&sysmaps->lock);
}

/*
 *	pmap_zero_page_idle zeros the specified hardware page by mapping 
 *	the page into KVM and using bzero to clear its contents.  This
 *	is intended to be called from the vm_pagezero process only and
 *	outside of Giant.
 */
void
pmap_zero_page_idle(vm_page_t m)
{

	if (*CMAP3)
		panic("pmap_zero_page_idle: CMAP3 busy");
	sched_pin();
	*CMAP3 = PG_V | PG_RW | VM_PAGE_TO_PHYS(m) | PG_A | PG_M |
	    pmap_cache_bits(m->md.pat_mode, 0);
	invlcaddr(CADDR3);
	pagezero(CADDR3);
	*CMAP3 = 0;
	sched_unpin();
}

/*
 *	pmap_copy_page copies the specified (machine independent)
 *	page by mapping the page into virtual memory and using
 *	bcopy to copy the page, one machine dependent page at a
 *	time.
 */
void
pmap_copy_page(vm_page_t src, vm_page_t dst)
{
	struct sysmaps *sysmaps;

	sysmaps = &sysmaps_pcpu[PCPU_GET(cpuid)];
	mtx_lock(&sysmaps->lock);
	if (*sysmaps->CMAP1)
		panic("pmap_copy_page: CMAP1 busy");
	if (*sysmaps->CMAP2)
		panic("pmap_copy_page: CMAP2 busy");
	sched_pin();
	invlpg((u_int)sysmaps->CADDR1);
	invlpg((u_int)sysmaps->CADDR2);
	*sysmaps->CMAP1 = PG_V | VM_PAGE_TO_PHYS(src) | PG_A |
	    pmap_cache_bits(src->md.pat_mode, 0);
	*sysmaps->CMAP2 = PG_V | PG_RW | VM_PAGE_TO_PHYS(dst) | PG_A | PG_M |
	    pmap_cache_bits(dst->md.pat_mode, 0);
	bcopy(sysmaps->CADDR1, sysmaps->CADDR2, PAGE_SIZE);
	*sysmaps->CMAP1 = 0;
	*sysmaps->CMAP2 = 0;
	sched_unpin();
	mtx_unlock(&sysmaps->lock);
}

/*
 * Returns true if the pmap's pv is one of the first
 * 16 pvs linked to from this page.  This count may
 * be changed upwards or downwards in the future; it
 * is only necessary that true be returned for a small
 * subset of pmaps for proper page aging.
 */
boolean_t
pmap_page_exists_quick(pmap_t pmap, vm_page_t m)
{
	struct md_page *pvh;
	pv_entry_t pv;
	int loops = 0;
	boolean_t rv;

	KASSERT((m->oflags & VPO_UNMANAGED) == 0,
	    ("pmap_page_exists_quick: page %p is not managed", m));
	rv = FALSE;
<<<<<<< HEAD
	vm_page_lock_queues();
	TAILQ_FOREACH(pv, &m->md.pv_list, pv_next) {
=======
	rw_wlock(&pvh_global_lock);
	TAILQ_FOREACH(pv, &m->md.pv_list, pv_list) {
>>>>>>> 93f33aca
		if (PV_PMAP(pv) == pmap) {
			rv = TRUE;
			break;
		}
		loops++;
		if (loops >= 16)
			break;
	}
	if (!rv && loops < 16 && (m->flags & PG_FICTITIOUS) == 0) {
		pvh = pa_to_pvh(VM_PAGE_TO_PHYS(m));
		TAILQ_FOREACH(pv, &pvh->pv_list, pv_next) {
			if (PV_PMAP(pv) == pmap) {
				rv = TRUE;
				break;
			}
			loops++;
			if (loops >= 16)
				break;
		}
	}
	rw_wunlock(&pvh_global_lock);
	return (rv);
}

/*
 *	pmap_page_wired_mappings:
 *
 *	Return the number of managed mappings to the given physical page
 *	that are wired.
 */
int
pmap_page_wired_mappings(vm_page_t m)
{
	int count;

	count = 0;
	if ((m->oflags & VPO_UNMANAGED) != 0)
		return (count);
	rw_wlock(&pvh_global_lock);
	count = pmap_pvh_wired_mappings(&m->md, count);
	if ((m->flags & PG_FICTITIOUS) == 0) {
	    count = pmap_pvh_wired_mappings(pa_to_pvh(VM_PAGE_TO_PHYS(m)),
	        count);
	}
	rw_wunlock(&pvh_global_lock);
	return (count);
}

/*
 *	pmap_pvh_wired_mappings:
 *
 *	Return the updated number "count" of managed mappings that are wired.
 */
static int
pmap_pvh_wired_mappings(struct md_page *pvh, int count)
{
	pmap_t pmap;
	pt_entry_t *pte;
	pv_entry_t pv;

	rw_assert(&pvh_global_lock, RA_WLOCKED);
	sched_pin();
	TAILQ_FOREACH(pv, &pvh->pv_list, pv_next) {
		pmap = PV_PMAP(pv);
		PMAP_LOCK(pmap);
		pte = pmap_pte_quick(pmap, pv->pv_va);
		if ((*pte & PG_W) != 0)
			count++;
		PMAP_UNLOCK(pmap);
	}
	sched_unpin();
	return (count);
}

/*
 * Returns TRUE if the given page is mapped individually or as part of
 * a 4mpage.  Otherwise, returns FALSE.
 */
boolean_t
pmap_page_is_mapped(vm_page_t m)
{
	boolean_t rv;

	if ((m->oflags & VPO_UNMANAGED) != 0)
		return (FALSE);
	rw_wlock(&pvh_global_lock);
	rv = !TAILQ_EMPTY(&m->md.pv_list) ||
	    ((m->flags & PG_FICTITIOUS) == 0 &&
	    !TAILQ_EMPTY(&pa_to_pvh(VM_PAGE_TO_PHYS(m))->pv_list));
	rw_wunlock(&pvh_global_lock);
	return (rv);
}

/*
 * Remove all pages from specified address space
 * this aids process exit speeds.  Also, this code
 * is special cased for current process only, but
 * can have the more generic (and slightly slower)
 * mode enabled.  This is much faster than pmap_remove
 * in the case of running down an entire address space.
 */
void
pmap_remove_pages(pmap_t pmap)
{
	pt_entry_t *pte, tpte;
	vm_page_t free = NULL;
	vm_page_t m, mpte, mt;
	pv_entry_t pv;
	struct md_page *pvh;
	struct pv_chunk *pc, *npc;
	int field, idx;
	int32_t bit;
	uint32_t inuse, bitmask;
	int allfree;

	if (pmap != PCPU_GET(curpmap)) {
		printf("warning: pmap_remove_pages called with non-current pmap\n");
		return;
	}
	rw_wlock(&pvh_global_lock);
	PMAP_LOCK(pmap);
	sched_pin();
	TAILQ_FOREACH_SAFE(pc, &pmap->pm_pvchunk, pc_list, npc) {
		allfree = 1;
		for (field = 0; field < _NPCM; field++) {
			inuse = (~(pc->pc_map[field])) & pc_freemask[field];
			while (inuse != 0) {
				bit = bsfl(inuse);
				bitmask = 1UL << bit;
				idx = field * 32 + bit;
				pv = &pc->pc_pventry[idx];
				inuse &= ~bitmask;

				pte = pmap_pde(pmap, pv->pv_va);
				tpte = *pte;
				if ((tpte & PG_PS) == 0) {
					pte = vtopte(pv->pv_va);
					tpte = *pte & ~PG_PTE_PAT;
				}

				if (tpte == 0) {
					printf(
					    "TPTE at %p  IS ZERO @ VA %08x\n",
					    pte, pv->pv_va);
					panic("bad pte");
				}

/*
 * We cannot remove wired pages from a process' mapping at this time
 */
				if (tpte & PG_W) {
					allfree = 0;
					continue;
				}

				m = PHYS_TO_VM_PAGE(tpte & PG_FRAME);
				KASSERT(m->phys_addr == (tpte & PG_FRAME),
				    ("vm_page_t %p phys_addr mismatch %016jx %016jx",
				    m, (uintmax_t)m->phys_addr,
				    (uintmax_t)tpte));

				KASSERT((m->flags & PG_FICTITIOUS) != 0 ||
				    m < &vm_page_array[vm_page_array_size],
				    ("pmap_remove_pages: bad tpte %#jx",
				    (uintmax_t)tpte));

				pte_clear(pte);

				/*
				 * Update the vm_page_t clean/reference bits.
				 */
				if ((tpte & (PG_M | PG_RW)) == (PG_M | PG_RW)) {
					if ((tpte & PG_PS) != 0) {
						for (mt = m; mt < &m[NBPDR / PAGE_SIZE]; mt++)
							vm_page_dirty(mt);
					} else
						vm_page_dirty(m);
				}

				/* Mark free */
				PV_STAT(pv_entry_frees++);
				PV_STAT(pv_entry_spare++);
				pv_entry_count--;
				pc->pc_map[field] |= bitmask;
				if ((tpte & PG_PS) != 0) {
					pmap->pm_stats.resident_count -= NBPDR / PAGE_SIZE;
					pvh = pa_to_pvh(tpte & PG_PS_FRAME);
					TAILQ_REMOVE(&pvh->pv_list, pv, pv_next);
					if (TAILQ_EMPTY(&pvh->pv_list)) {
						for (mt = m; mt < &m[NBPDR / PAGE_SIZE]; mt++)
							if (TAILQ_EMPTY(&mt->md.pv_list))
								vm_page_aflag_clear(mt, PGA_WRITEABLE);
					}
					mpte = pmap_lookup_pt_page(pmap, pv->pv_va);
					if (mpte != NULL) {
						pmap_remove_pt_page(pmap, mpte);
						pmap->pm_stats.resident_count--;
						KASSERT(mpte->wire_count == NPTEPG,
						    ("pmap_remove_pages: pte page wire count error"));
						mpte->wire_count = 0;
						pmap_add_delayed_free_list(mpte, &free, FALSE);
						atomic_subtract_int(&cnt.v_wire_count, 1);
					}
				} else {
					pmap->pm_stats.resident_count--;
					TAILQ_REMOVE(&m->md.pv_list, pv, pv_next);
					if (TAILQ_EMPTY(&m->md.pv_list) &&
					    (m->flags & PG_FICTITIOUS) == 0) {
						pvh = pa_to_pvh(VM_PAGE_TO_PHYS(m));
						if (TAILQ_EMPTY(&pvh->pv_list))
							vm_page_aflag_clear(m, PGA_WRITEABLE);
					}
					pmap_unuse_pt(pmap, pv->pv_va, &free);
				}
			}
		}
		if (allfree) {
			TAILQ_REMOVE(&pmap->pm_pvchunk, pc, pc_list);
			free_pv_chunk(pc);
		}
	}
	sched_unpin();
	pmap_invalidate_all(pmap);
	rw_wunlock(&pvh_global_lock);
	PMAP_UNLOCK(pmap);
	pmap_free_zero_pages(free);
}

/*
 *	pmap_is_modified:
 *
 *	Return whether or not the specified physical page was modified
 *	in any physical maps.
 */
boolean_t
pmap_is_modified(vm_page_t m)
{
	boolean_t rv;

	KASSERT((m->oflags & VPO_UNMANAGED) == 0,
	    ("pmap_is_modified: page %p is not managed", m));

	/*
	 * If the page is not VPO_BUSY, then PGA_WRITEABLE cannot be
	 * concurrently set while the object is locked.  Thus, if PGA_WRITEABLE
	 * is clear, no PTEs can have PG_M set.
	 */
	VM_OBJECT_LOCK_ASSERT(m->object, MA_OWNED);
	if ((m->oflags & VPO_BUSY) == 0 &&
	    (m->aflags & PGA_WRITEABLE) == 0)
		return (FALSE);
	rw_wlock(&pvh_global_lock);
	rv = pmap_is_modified_pvh(&m->md) ||
	    ((m->flags & PG_FICTITIOUS) == 0 &&
	    pmap_is_modified_pvh(pa_to_pvh(VM_PAGE_TO_PHYS(m))));
	rw_wunlock(&pvh_global_lock);
	return (rv);
}

/*
 * Returns TRUE if any of the given mappings were used to modify
 * physical memory.  Otherwise, returns FALSE.  Both page and 2mpage
 * mappings are supported.
 */
static boolean_t
pmap_is_modified_pvh(struct md_page *pvh)
{
	pv_entry_t pv;
	pt_entry_t *pte;
	pmap_t pmap;
	boolean_t rv;

	rw_assert(&pvh_global_lock, RA_WLOCKED);
	rv = FALSE;
	sched_pin();
	TAILQ_FOREACH(pv, &pvh->pv_list, pv_next) {
		pmap = PV_PMAP(pv);
		PMAP_LOCK(pmap);
		pte = pmap_pte_quick(pmap, pv->pv_va);
		rv = (*pte & (PG_M | PG_RW)) == (PG_M | PG_RW);
		PMAP_UNLOCK(pmap);
		if (rv)
			break;
	}
	sched_unpin();
	return (rv);
}

/*
 *	pmap_is_prefaultable:
 *
 *	Return whether or not the specified virtual address is elgible
 *	for prefault.
 */
boolean_t
pmap_is_prefaultable(pmap_t pmap, vm_offset_t addr)
{
	pd_entry_t *pde;
	pt_entry_t *pte;
	boolean_t rv;

	rv = FALSE;
	PMAP_LOCK(pmap);
	pde = pmap_pde(pmap, addr);
	if (*pde != 0 && (*pde & PG_PS) == 0) {
		pte = vtopte(addr);
		rv = *pte == 0;
	}
	PMAP_UNLOCK(pmap);
	return (rv);
}

/*
 *	pmap_is_referenced:
 *
 *	Return whether or not the specified physical page was referenced
 *	in any physical maps.
 */
boolean_t
pmap_is_referenced(vm_page_t m)
{
	boolean_t rv;

	KASSERT((m->oflags & VPO_UNMANAGED) == 0,
	    ("pmap_is_referenced: page %p is not managed", m));
	rw_wlock(&pvh_global_lock);
	rv = pmap_is_referenced_pvh(&m->md) ||
	    ((m->flags & PG_FICTITIOUS) == 0 &&
	    pmap_is_referenced_pvh(pa_to_pvh(VM_PAGE_TO_PHYS(m))));
	rw_wunlock(&pvh_global_lock);
	return (rv);
}

/*
 * Returns TRUE if any of the given mappings were referenced and FALSE
 * otherwise.  Both page and 4mpage mappings are supported.
 */
static boolean_t
pmap_is_referenced_pvh(struct md_page *pvh)
{
	pv_entry_t pv;
	pt_entry_t *pte;
	pmap_t pmap;
	boolean_t rv;

	rw_assert(&pvh_global_lock, RA_WLOCKED);
	rv = FALSE;
	sched_pin();
	TAILQ_FOREACH(pv, &pvh->pv_list, pv_next) {
		pmap = PV_PMAP(pv);
		PMAP_LOCK(pmap);
		pte = pmap_pte_quick(pmap, pv->pv_va);
		rv = (*pte & (PG_A | PG_V)) == (PG_A | PG_V);
		PMAP_UNLOCK(pmap);
		if (rv)
			break;
	}
	sched_unpin();
	return (rv);
}

/*
 * Clear the write and modified bits in each of the given page's mappings.
 */
void
pmap_remove_write(vm_page_t m)
{
	struct md_page *pvh;
	pv_entry_t next_pv, pv;
	pmap_t pmap;
	pd_entry_t *pde;
	pt_entry_t oldpte, *pte;
	vm_offset_t va;

	KASSERT((m->oflags & VPO_UNMANAGED) == 0,
	    ("pmap_remove_write: page %p is not managed", m));

	/*
	 * If the page is not VPO_BUSY, then PGA_WRITEABLE cannot be set by
	 * another thread while the object is locked.  Thus, if PGA_WRITEABLE
	 * is clear, no page table entries need updating.
	 */
	VM_OBJECT_LOCK_ASSERT(m->object, MA_OWNED);
	if ((m->oflags & VPO_BUSY) == 0 &&
	    (m->aflags & PGA_WRITEABLE) == 0)
		return;
	rw_wlock(&pvh_global_lock);
	sched_pin();
	if ((m->flags & PG_FICTITIOUS) != 0)
		goto small_mappings;
	pvh = pa_to_pvh(VM_PAGE_TO_PHYS(m));
	TAILQ_FOREACH_SAFE(pv, &pvh->pv_list, pv_next, next_pv) {
		va = pv->pv_va;
		pmap = PV_PMAP(pv);
		PMAP_LOCK(pmap);
		pde = pmap_pde(pmap, va);
		if ((*pde & PG_RW) != 0)
			(void)pmap_demote_pde(pmap, pde, va);
		PMAP_UNLOCK(pmap);
	}
small_mappings:
	TAILQ_FOREACH(pv, &m->md.pv_list, pv_next) {
		pmap = PV_PMAP(pv);
		PMAP_LOCK(pmap);
		pde = pmap_pde(pmap, pv->pv_va);
		KASSERT((*pde & PG_PS) == 0, ("pmap_clear_write: found"
		    " a 4mpage in page %p's pv list", m));
		pte = pmap_pte_quick(pmap, pv->pv_va);
retry:
		oldpte = *pte;
		if ((oldpte & PG_RW) != 0) {
			/*
			 * Regardless of whether a pte is 32 or 64 bits
			 * in size, PG_RW and PG_M are among the least
			 * significant 32 bits.
			 */
			if (!atomic_cmpset_int((u_int *)pte, oldpte,
			    oldpte & ~(PG_RW | PG_M)))
				goto retry;
			if ((oldpte & PG_M) != 0)
				vm_page_dirty(m);
			pmap_invalidate_page(pmap, pv->pv_va);
		}
		PMAP_UNLOCK(pmap);
	}
	vm_page_aflag_clear(m, PGA_WRITEABLE);
	sched_unpin();
	rw_wunlock(&pvh_global_lock);
}

/*
 *	pmap_ts_referenced:
 *
 *	Return a count of reference bits for a page, clearing those bits.
 *	It is not necessary for every reference bit to be cleared, but it
 *	is necessary that 0 only be returned when there are truly no
 *	reference bits set.
 *
 *	XXX: The exact number of bits to check and clear is a matter that
 *	should be tested and standardized at some point in the future for
 *	optimal aging of shared pages.
 */
int
pmap_ts_referenced(vm_page_t m)
{
	struct md_page *pvh;
	pv_entry_t pv, pvf, pvn;
	pmap_t pmap;
	pd_entry_t oldpde, *pde;
	pt_entry_t *pte;
	vm_offset_t va;
	int rtval = 0;

	KASSERT((m->oflags & VPO_UNMANAGED) == 0,
	    ("pmap_ts_referenced: page %p is not managed", m));
	pvh = pa_to_pvh(VM_PAGE_TO_PHYS(m));
	rw_wlock(&pvh_global_lock);
	sched_pin();
	if ((m->flags & PG_FICTITIOUS) != 0)
		goto small_mappings;
	TAILQ_FOREACH_SAFE(pv, &pvh->pv_list, pv_next, pvn) {
		va = pv->pv_va;
		pmap = PV_PMAP(pv);
		PMAP_LOCK(pmap);
		pde = pmap_pde(pmap, va);
		oldpde = *pde;
		if ((oldpde & PG_A) != 0) {
			if (pmap_demote_pde(pmap, pde, va)) {
				if ((oldpde & PG_W) == 0) {
					/*
					 * Remove the mapping to a single page
					 * so that a subsequent access may
					 * repromote.  Since the underlying
					 * page table page is fully populated,
					 * this removal never frees a page
					 * table page.
					 */
					va += VM_PAGE_TO_PHYS(m) - (oldpde &
					    PG_PS_FRAME);
					pmap_remove_page(pmap, va, NULL);
					rtval++;
					if (rtval > 4) {
						PMAP_UNLOCK(pmap);
						goto out;
					}
				}
			}
		}
		PMAP_UNLOCK(pmap);
	}
small_mappings:
	if ((pv = TAILQ_FIRST(&m->md.pv_list)) != NULL) {
		pvf = pv;
		do {
			pvn = TAILQ_NEXT(pv, pv_next);
			TAILQ_REMOVE(&m->md.pv_list, pv, pv_next);
			TAILQ_INSERT_TAIL(&m->md.pv_list, pv, pv_next);
			pmap = PV_PMAP(pv);
			PMAP_LOCK(pmap);
			pde = pmap_pde(pmap, pv->pv_va);
			KASSERT((*pde & PG_PS) == 0, ("pmap_ts_referenced:"
			    " found a 4mpage in page %p's pv list", m));
			pte = pmap_pte_quick(pmap, pv->pv_va);
			if ((*pte & PG_A) != 0) {
				atomic_clear_int((u_int *)pte, PG_A);
				pmap_invalidate_page(pmap, pv->pv_va);
				rtval++;
				if (rtval > 4)
					pvn = NULL;
			}
			PMAP_UNLOCK(pmap);
		} while ((pv = pvn) != NULL && pv != pvf);
	}
out:
	sched_unpin();
	rw_wunlock(&pvh_global_lock);
	return (rtval);
}

/*
 *	Clear the modify bits on the specified physical page.
 */
void
pmap_clear_modify(vm_page_t m)
{
	struct md_page *pvh;
	pv_entry_t next_pv, pv;
	pmap_t pmap;
	pd_entry_t oldpde, *pde;
	pt_entry_t oldpte, *pte;
	vm_offset_t va;

	KASSERT((m->oflags & VPO_UNMANAGED) == 0,
	    ("pmap_clear_modify: page %p is not managed", m));
	VM_OBJECT_LOCK_ASSERT(m->object, MA_OWNED);
	KASSERT((m->oflags & VPO_BUSY) == 0,
	    ("pmap_clear_modify: page %p is busy", m));

	/*
	 * If the page is not PGA_WRITEABLE, then no PTEs can have PG_M set.
	 * If the object containing the page is locked and the page is not
	 * VPO_BUSY, then PGA_WRITEABLE cannot be concurrently set.
	 */
	if ((m->aflags & PGA_WRITEABLE) == 0)
		return;
	rw_wlock(&pvh_global_lock);
	sched_pin();
	if ((m->flags & PG_FICTITIOUS) != 0)
		goto small_mappings;
	pvh = pa_to_pvh(VM_PAGE_TO_PHYS(m));
	TAILQ_FOREACH_SAFE(pv, &pvh->pv_list, pv_next, next_pv) {
		va = pv->pv_va;
		pmap = PV_PMAP(pv);
		PMAP_LOCK(pmap);
		pde = pmap_pde(pmap, va);
		oldpde = *pde;
		if ((oldpde & PG_RW) != 0) {
			if (pmap_demote_pde(pmap, pde, va)) {
				if ((oldpde & PG_W) == 0) {
					/*
					 * Write protect the mapping to a
					 * single page so that a subsequent
					 * write access may repromote.
					 */
					va += VM_PAGE_TO_PHYS(m) - (oldpde &
					    PG_PS_FRAME);
					pte = pmap_pte_quick(pmap, va);
					oldpte = *pte;
					if ((oldpte & PG_V) != 0) {
						/*
						 * Regardless of whether a pte is 32 or 64 bits
						 * in size, PG_RW and PG_M are among the least
						 * significant 32 bits.
						 */
						while (!atomic_cmpset_int((u_int *)pte,
						    oldpte,
						    oldpte & ~(PG_M | PG_RW)))
							oldpte = *pte;
						vm_page_dirty(m);
						pmap_invalidate_page(pmap, va);
					}
				}
			}
		}
		PMAP_UNLOCK(pmap);
	}
small_mappings:
	TAILQ_FOREACH(pv, &m->md.pv_list, pv_next) {
		pmap = PV_PMAP(pv);
		PMAP_LOCK(pmap);
		pde = pmap_pde(pmap, pv->pv_va);
		KASSERT((*pde & PG_PS) == 0, ("pmap_clear_modify: found"
		    " a 4mpage in page %p's pv list", m));
		pte = pmap_pte_quick(pmap, pv->pv_va);
		if ((*pte & (PG_M | PG_RW)) == (PG_M | PG_RW)) {
			/*
			 * Regardless of whether a pte is 32 or 64 bits
			 * in size, PG_M is among the least significant
			 * 32 bits. 
			 */
			atomic_clear_int((u_int *)pte, PG_M);
			pmap_invalidate_page(pmap, pv->pv_va);
		}
		PMAP_UNLOCK(pmap);
	}
	sched_unpin();
	rw_wunlock(&pvh_global_lock);
}

/*
 *	pmap_clear_reference:
 *
 *	Clear the reference bit on the specified physical page.
 */
void
pmap_clear_reference(vm_page_t m)
{
	struct md_page *pvh;
	pv_entry_t next_pv, pv;
	pmap_t pmap;
	pd_entry_t oldpde, *pde;
	pt_entry_t *pte;
	vm_offset_t va;

	KASSERT((m->oflags & VPO_UNMANAGED) == 0,
	    ("pmap_clear_reference: page %p is not managed", m));
	rw_wlock(&pvh_global_lock);
	sched_pin();
	if ((m->flags & PG_FICTITIOUS) != 0)
		goto small_mappings;
	pvh = pa_to_pvh(VM_PAGE_TO_PHYS(m));
	TAILQ_FOREACH_SAFE(pv, &pvh->pv_list, pv_next, next_pv) {
		va = pv->pv_va;
		pmap = PV_PMAP(pv);
		PMAP_LOCK(pmap);
		pde = pmap_pde(pmap, va);
		oldpde = *pde;
		if ((oldpde & PG_A) != 0) {
			if (pmap_demote_pde(pmap, pde, va)) {
				/*
				 * Remove the mapping to a single page so
				 * that a subsequent access may repromote.
				 * Since the underlying page table page is
				 * fully populated, this removal never frees
				 * a page table page.
				 */
				va += VM_PAGE_TO_PHYS(m) - (oldpde &
				    PG_PS_FRAME);
				pmap_remove_page(pmap, va, NULL);
			}
		}
		PMAP_UNLOCK(pmap);
	}
small_mappings:
	TAILQ_FOREACH(pv, &m->md.pv_list, pv_next) {
		pmap = PV_PMAP(pv);
		PMAP_LOCK(pmap);
		pde = pmap_pde(pmap, pv->pv_va);
		KASSERT((*pde & PG_PS) == 0, ("pmap_clear_reference: found"
		    " a 4mpage in page %p's pv list", m));
		pte = pmap_pte_quick(pmap, pv->pv_va);
		if ((*pte & PG_A) != 0) {
			/*
			 * Regardless of whether a pte is 32 or 64 bits
			 * in size, PG_A is among the least significant
			 * 32 bits. 
			 */
			atomic_clear_int((u_int *)pte, PG_A);
			pmap_invalidate_page(pmap, pv->pv_va);
		}
		PMAP_UNLOCK(pmap);
	}
	sched_unpin();
	rw_wunlock(&pvh_global_lock);
}

/*
 * Miscellaneous support routines follow
 */

/* Adjust the cache mode for a 4KB page mapped via a PTE. */
static __inline void
pmap_pte_attr(pt_entry_t *pte, int cache_bits)
{
	u_int opte, npte;

	/*
	 * The cache mode bits are all in the low 32-bits of the
	 * PTE, so we can just spin on updating the low 32-bits.
	 */
	do {
		opte = *(u_int *)pte;
		npte = opte & ~PG_PTE_CACHE;
		npte |= cache_bits;
	} while (npte != opte && !atomic_cmpset_int((u_int *)pte, opte, npte));
}

/* Adjust the cache mode for a 2/4MB page mapped via a PDE. */
static __inline void
pmap_pde_attr(pd_entry_t *pde, int cache_bits)
{
	u_int opde, npde;

	/*
	 * The cache mode bits are all in the low 32-bits of the
	 * PDE, so we can just spin on updating the low 32-bits.
	 */
	do {
		opde = *(u_int *)pde;
		npde = opde & ~PG_PDE_CACHE;
		npde |= cache_bits;
	} while (npde != opde && !atomic_cmpset_int((u_int *)pde, opde, npde));
}

/*
 * Map a set of physical memory pages into the kernel virtual
 * address space. Return a pointer to where it is mapped. This
 * routine is intended to be used for mapping device memory,
 * NOT real memory.
 */
void *
pmap_mapdev_attr(vm_paddr_t pa, vm_size_t size, int mode)
{
	vm_offset_t va, offset;
	vm_size_t tmpsize;

	offset = pa & PAGE_MASK;
	size = roundup(offset + size, PAGE_SIZE);
	pa = pa & PG_FRAME;

	if (pa < KERNLOAD && pa + size <= KERNLOAD)
		va = KERNBASE + pa;
	else
		va = kmem_alloc_nofault(kernel_map, size);
	if (!va)
		panic("pmap_mapdev: Couldn't alloc kernel virtual memory");

	for (tmpsize = 0; tmpsize < size; tmpsize += PAGE_SIZE)
		pmap_kenter_attr(va + tmpsize, pa + tmpsize, mode);
	pmap_invalidate_range(kernel_pmap, va, va + tmpsize);
	pmap_invalidate_cache_range(va, va + size);
	return ((void *)(va + offset));
}

void *
pmap_mapdev(vm_paddr_t pa, vm_size_t size)
{

	return (pmap_mapdev_attr(pa, size, PAT_UNCACHEABLE));
}

void *
pmap_mapbios(vm_paddr_t pa, vm_size_t size)
{

	return (pmap_mapdev_attr(pa, size, PAT_WRITE_BACK));
}

void
pmap_unmapdev(vm_offset_t va, vm_size_t size)
{
	vm_offset_t base, offset, tmpva;

	if (va >= KERNBASE && va + size <= KERNBASE + KERNLOAD)
		return;
	base = trunc_page(va);
	offset = va & PAGE_MASK;
	size = roundup(offset + size, PAGE_SIZE);
	for (tmpva = base; tmpva < (base + size); tmpva += PAGE_SIZE)
		pmap_kremove(tmpva);
	pmap_invalidate_range(kernel_pmap, va, tmpva);
	kmem_free(kernel_map, base, size);
}

/*
 * Sets the memory attribute for the specified page.
 */
void
pmap_page_set_memattr(vm_page_t m, vm_memattr_t ma)
{

	m->md.pat_mode = ma;
	if ((m->flags & PG_FICTITIOUS) != 0)
		return;

	/*
	 * If "m" is a normal page, flush it from the cache.
	 * See pmap_invalidate_cache_range().
	 *
	 * First, try to find an existing mapping of the page by sf
	 * buffer. sf_buf_invalidate_cache() modifies mapping and
	 * flushes the cache.
	 */    
	if (sf_buf_invalidate_cache(m))
		return;

	/*
	 * If page is not mapped by sf buffer, but CPU does not
	 * support self snoop, map the page transient and do
	 * invalidation. In the worst case, whole cache is flushed by
	 * pmap_invalidate_cache_range().
	 */
	if ((cpu_feature & CPUID_SS) == 0)
		pmap_flush_page(m);
}

static void
pmap_flush_page(vm_page_t m)
{
	struct sysmaps *sysmaps;
	vm_offset_t sva, eva;

	if ((cpu_feature & CPUID_CLFSH) != 0) {
		sysmaps = &sysmaps_pcpu[PCPU_GET(cpuid)];
		mtx_lock(&sysmaps->lock);
		if (*sysmaps->CMAP2)
			panic("pmap_flush_page: CMAP2 busy");
		sched_pin();
		*sysmaps->CMAP2 = PG_V | PG_RW | VM_PAGE_TO_PHYS(m) |
		    PG_A | PG_M | pmap_cache_bits(m->md.pat_mode, 0);
		invlcaddr(sysmaps->CADDR2);
		sva = (vm_offset_t)sysmaps->CADDR2;
		eva = sva + PAGE_SIZE;

		/*
		 * Use mfence despite the ordering implied by
		 * mtx_{un,}lock() because clflush is not guaranteed
		 * to be ordered by any other instruction.
		 */
		mfence();
		for (; sva < eva; sva += cpu_clflush_line_size)
			clflush(sva);
		mfence();
		*sysmaps->CMAP2 = 0;
		sched_unpin();
		mtx_unlock(&sysmaps->lock);
	} else
		pmap_invalidate_cache();
}

/*
 * Changes the specified virtual address range's memory type to that given by
 * the parameter "mode".  The specified virtual address range must be
 * completely contained within either the kernel map.
 *
 * Returns zero if the change completed successfully, and either EINVAL or
 * ENOMEM if the change failed.  Specifically, EINVAL is returned if some part
 * of the virtual address range was not mapped, and ENOMEM is returned if
 * there was insufficient memory available to complete the change.
 */
int
pmap_change_attr(vm_offset_t va, vm_size_t size, int mode)
{
	vm_offset_t base, offset, tmpva;
	pd_entry_t *pde;
	pt_entry_t *pte;
	int cache_bits_pte, cache_bits_pde;
	boolean_t changed;

	base = trunc_page(va);
	offset = va & PAGE_MASK;
	size = roundup(offset + size, PAGE_SIZE);

	/*
	 * Only supported on kernel virtual addresses above the recursive map.
	 */
	if (base < VM_MIN_KERNEL_ADDRESS)
		return (EINVAL);

	cache_bits_pde = pmap_cache_bits(mode, 1);
	cache_bits_pte = pmap_cache_bits(mode, 0);
	changed = FALSE;

	/*
	 * Pages that aren't mapped aren't supported.  Also break down
	 * 2/4MB pages into 4KB pages if required.
	 */
	PMAP_LOCK(kernel_pmap);
	for (tmpva = base; tmpva < base + size; ) {
		pde = pmap_pde(kernel_pmap, tmpva);
		if (*pde == 0) {
			PMAP_UNLOCK(kernel_pmap);
			return (EINVAL);
		}
		if (*pde & PG_PS) {
			/*
			 * If the current 2/4MB page already has
			 * the required memory type, then we need not
			 * demote this page.  Just increment tmpva to
			 * the next 2/4MB page frame.
			 */
			if ((*pde & PG_PDE_CACHE) == cache_bits_pde) {
				tmpva = trunc_4mpage(tmpva) + NBPDR;
				continue;
			}

			/*
			 * If the current offset aligns with a 2/4MB
			 * page frame and there is at least 2/4MB left
			 * within the range, then we need not break
			 * down this page into 4KB pages.
			 */
			if ((tmpva & PDRMASK) == 0 &&
			    tmpva + PDRMASK < base + size) {
				tmpva += NBPDR;
				continue;
			}
			if (!pmap_demote_pde(kernel_pmap, pde, tmpva)) {
				PMAP_UNLOCK(kernel_pmap);
				return (ENOMEM);
			}
		}
		pte = vtopte(tmpva);
		if (*pte == 0) {
			PMAP_UNLOCK(kernel_pmap);
			return (EINVAL);
		}
		tmpva += PAGE_SIZE;
	}
	PMAP_UNLOCK(kernel_pmap);

	/*
	 * Ok, all the pages exist, so run through them updating their
	 * cache mode if required.
	 */
	for (tmpva = base; tmpva < base + size; ) {
		pde = pmap_pde(kernel_pmap, tmpva);
		if (*pde & PG_PS) {
			if ((*pde & PG_PDE_CACHE) != cache_bits_pde) {
				pmap_pde_attr(pde, cache_bits_pde);
				changed = TRUE;
			}
			tmpva = trunc_4mpage(tmpva) + NBPDR;
		} else {
			pte = vtopte(tmpva);
			if ((*pte & PG_PTE_CACHE) != cache_bits_pte) {
				pmap_pte_attr(pte, cache_bits_pte);
				changed = TRUE;
			}
			tmpva += PAGE_SIZE;
		}
	}

	/*
	 * Flush CPU caches to make sure any data isn't cached that
	 * shouldn't be, etc.
	 */
	if (changed) {
		pmap_invalidate_range(kernel_pmap, base, tmpva);
		pmap_invalidate_cache_range(base, tmpva);
	}
	return (0);
}

/*
 * perform the pmap work for mincore
 */
int
pmap_mincore(pmap_t pmap, vm_offset_t addr, vm_paddr_t *locked_pa)
{
	pd_entry_t *pdep;
	pt_entry_t *ptep, pte;
	vm_paddr_t pa;
	int val;

	PMAP_LOCK(pmap);
retry:
	pdep = pmap_pde(pmap, addr);
	if (*pdep != 0) {
		if (*pdep & PG_PS) {
			pte = *pdep;
			/* Compute the physical address of the 4KB page. */
			pa = ((*pdep & PG_PS_FRAME) | (addr & PDRMASK)) &
			    PG_FRAME;
			val = MINCORE_SUPER;
		} else {
			ptep = pmap_pte(pmap, addr);
			pte = *ptep;
			pmap_pte_release(ptep);
			pa = pte & PG_FRAME;
			val = 0;
		}
	} else {
		pte = 0;
		pa = 0;
		val = 0;
	}
	if ((pte & PG_V) != 0) {
		val |= MINCORE_INCORE;
		if ((pte & (PG_M | PG_RW)) == (PG_M | PG_RW))
			val |= MINCORE_MODIFIED | MINCORE_MODIFIED_OTHER;
		if ((pte & PG_A) != 0)
			val |= MINCORE_REFERENCED | MINCORE_REFERENCED_OTHER;
	}
	if ((val & (MINCORE_MODIFIED_OTHER | MINCORE_REFERENCED_OTHER)) !=
	    (MINCORE_MODIFIED_OTHER | MINCORE_REFERENCED_OTHER) &&
	    (pte & (PG_MANAGED | PG_V)) == (PG_MANAGED | PG_V)) {
		/* Ensure that "PHYS_TO_VM_PAGE(pa)->object" doesn't change. */
		if (vm_page_pa_tryrelock(pmap, pa, locked_pa))
			goto retry;
	} else
		PA_UNLOCK_COND(*locked_pa);
	PMAP_UNLOCK(pmap);
	return (val);
}

void
pmap_activate(struct thread *td)
{
	pmap_t	pmap, oldpmap;
	u_int	cpuid;
	u_int32_t  cr3;

	critical_enter();
	pmap = vmspace_pmap(td->td_proc->p_vmspace);
	oldpmap = PCPU_GET(curpmap);
	cpuid = PCPU_GET(cpuid);
#if defined(SMP)
	CPU_CLR_ATOMIC(cpuid, &oldpmap->pm_active);
	CPU_SET_ATOMIC(cpuid, &pmap->pm_active);
#else
	CPU_CLR(cpuid, &oldpmap->pm_active);
	CPU_SET(cpuid, &pmap->pm_active);
#endif
#ifdef PAE
	cr3 = vtophys(pmap->pm_pdpt);
#else
	cr3 = vtophys(pmap->pm_pdir);
#endif
	/*
	 * pmap_activate is for the current thread on the current cpu
	 */
	td->td_pcb->pcb_cr3 = cr3;
	load_cr3(cr3);
	PCPU_SET(curpmap, pmap);
	critical_exit();
}

void
pmap_sync_icache(pmap_t pm, vm_offset_t va, vm_size_t sz)
{
}

/*
 *	Increase the starting virtual address of the given mapping if a
 *	different alignment might result in more superpage mappings.
 */
void
pmap_align_superpage(vm_object_t object, vm_ooffset_t offset,
    vm_offset_t *addr, vm_size_t size)
{
	vm_offset_t superpage_offset;

	if (size < NBPDR)
		return;
	if (object != NULL && (object->flags & OBJ_COLORED) != 0)
		offset += ptoa(object->pg_color);
	superpage_offset = offset & PDRMASK;
	if (size - ((NBPDR - superpage_offset) & PDRMASK) < NBPDR ||
	    (*addr & PDRMASK) == superpage_offset)
		return;
	if ((*addr & PDRMASK) < superpage_offset)
		*addr = (*addr & ~PDRMASK) + superpage_offset;
	else
		*addr = ((*addr + PDRMASK) & ~PDRMASK) + superpage_offset;
}


#if defined(PMAP_DEBUG)
pmap_pid_dump(int pid)
{
	pmap_t pmap;
	struct proc *p;
	int npte = 0;
	int index;

	sx_slock(&allproc_lock);
	FOREACH_PROC_IN_SYSTEM(p) {
		if (p->p_pid != pid)
			continue;

		if (p->p_vmspace) {
			int i,j;
			index = 0;
			pmap = vmspace_pmap(p->p_vmspace);
			for (i = 0; i < NPDEPTD; i++) {
				pd_entry_t *pde;
				pt_entry_t *pte;
				vm_offset_t base = i << PDRSHIFT;
				
				pde = &pmap->pm_pdir[i];
				if (pde && pmap_pde_v(pde)) {
					for (j = 0; j < NPTEPG; j++) {
						vm_offset_t va = base + (j << PAGE_SHIFT);
						if (va >= (vm_offset_t) VM_MIN_KERNEL_ADDRESS) {
							if (index) {
								index = 0;
								printf("\n");
							}
							sx_sunlock(&allproc_lock);
							return (npte);
						}
						pte = pmap_pte(pmap, va);
						if (pte && pmap_pte_v(pte)) {
							pt_entry_t pa;
							vm_page_t m;
							pa = *pte;
							m = PHYS_TO_VM_PAGE(pa & PG_FRAME);
							printf("va: 0x%x, pt: 0x%x, h: %d, w: %d, f: 0x%x",
								va, pa, m->hold_count, m->wire_count, m->flags);
							npte++;
							index++;
							if (index >= 2) {
								index = 0;
								printf("\n");
							} else {
								printf(" ");
							}
						}
					}
				}
			}
		}
	}
	sx_sunlock(&allproc_lock);
	return (npte);
}
#endif

#if defined(DEBUG)

static void	pads(pmap_t pm);
void		pmap_pvdump(vm_paddr_t pa);

/* print address space of pmap*/
static void
pads(pmap_t pm)
{
	int i, j;
	vm_paddr_t va;
	pt_entry_t *ptep;

	if (pm == kernel_pmap)
		return;
	for (i = 0; i < NPDEPTD; i++)
		if (pm->pm_pdir[i])
			for (j = 0; j < NPTEPG; j++) {
				va = (i << PDRSHIFT) + (j << PAGE_SHIFT);
				if (pm == kernel_pmap && va < KERNBASE)
					continue;
				if (pm != kernel_pmap && va > UPT_MAX_ADDRESS)
					continue;
				ptep = pmap_pte(pm, va);
				if (pmap_pte_v(ptep))
					printf("%x:%x ", va, *ptep);
			};

}

void
pmap_pvdump(vm_paddr_t pa)
{
	pv_entry_t pv;
	pmap_t pmap;
	vm_page_t m;

	printf("pa %x", pa);
	m = PHYS_TO_VM_PAGE(pa);
	TAILQ_FOREACH(pv, &m->md.pv_list, pv_next) {
		pmap = PV_PMAP(pv);
		printf(" -> pmap %p, va %x", (void *)pmap, pv->pv_va);
		pads(pmap);
	}
	printf(" ");
}
#endif<|MERGE_RESOLUTION|>--- conflicted
+++ resolved
@@ -2289,14 +2289,6 @@
 	free = m_pc = NULL;
 	TAILQ_INIT(&newtail);
 	sched_pin();
-<<<<<<< HEAD
-	TAILQ_FOREACH(m, &vpq->pl, pageq) {
-		if ((m->flags & PG_MARKER) != 0 || m->hold_count || m->busy)
-			continue;
-		TAILQ_FOREACH_SAFE(pv, &m->md.pv_list, pv_next, next_pv) {
-			va = pv->pv_va;
-			pmap = PV_PMAP(pv);
-=======
 	while ((pc = TAILQ_FIRST(&pv_chunks)) != NULL && (pv_vafree == 0 ||
 	    free == NULL)) {
 		TAILQ_REMOVE(&pv_chunks, pc, pc_lru);
@@ -2307,7 +2299,6 @@
 					PMAP_UNLOCK(pmap);
 			}
 			pmap = pc->pc_pmap;
->>>>>>> 93f33aca
 			/* Avoid deadlock and lock recursion. */
 			if (pmap > locked_pmap)
 				PMAP_LOCK(pmap);
@@ -2315,28 +2306,6 @@
 				pmap = NULL;
 				TAILQ_INSERT_TAIL(&newtail, pc, pc_lru);
 				continue;
-<<<<<<< HEAD
-			pmap->pm_stats.resident_count--;
-			pde = pmap_pde(pmap, va);
-			KASSERT((*pde & PG_PS) == 0, ("pmap_collect: found"
-			    " a 4mpage in page %p's pv list", m));
-			pte = pmap_pte_quick(pmap, va);
-			tpte = pte_load_clear(pte);
-			KASSERT((tpte & PG_W) == 0,
-			    ("pmap_collect: wired pte %#jx", (uintmax_t)tpte));
-			if (tpte & PG_A)
-				vm_page_aflag_set(m, PGA_REFERENCED);
-			if ((tpte & (PG_M | PG_RW)) == (PG_M | PG_RW))
-				vm_page_dirty(m);
-			free = NULL;
-			pmap_unuse_pt(pmap, va, &free);
-			pmap_invalidate_page(pmap, va);
-			pmap_free_zero_pages(free);
-			TAILQ_REMOVE(&m->md.pv_list, pv, pv_next);
-			free_pv_entry(pmap, pv);
-			if (pmap != locked_pmap)
-				PMAP_UNLOCK(pmap);
-=======
 			}
 		}
 
@@ -2365,7 +2334,7 @@
 					vm_page_dirty(m);
 				if ((tpte & PG_A) != 0)
 					vm_page_aflag_set(m, PGA_REFERENCED);
-				TAILQ_REMOVE(&m->md.pv_list, pv, pv_list);
+				TAILQ_REMOVE(&m->md.pv_list, pv, pv_next);
 				if (TAILQ_EMPTY(&m->md.pv_list) &&
 				    (m->flags & PG_FICTITIOUS) == 0) {
 					pvh = pa_to_pvh(VM_PAGE_TO_PHYS(m));
@@ -2412,7 +2381,6 @@
 			pmap_qremove((vm_offset_t)pc, 1);
 			pmap_ptelist_free(&pv_vafree, (vm_offset_t)pc);
 			break;
->>>>>>> 93f33aca
 		}
 	}
 out:
@@ -2425,7 +2393,7 @@
 	}
 	if (m_pc == NULL && pv_vafree != 0 && free != NULL) {
 		m_pc = free;
-		free = m_pc->right;
+		free = (void *)m_pc->object;
 		/* Recycle a freed page table page. */
 		m_pc->wire_count = 1;
 		atomic_add_int(&cnt.v_wire_count, 1);
@@ -2567,13 +2535,8 @@
 {
 	pv_entry_t pv;
 
-<<<<<<< HEAD
-	mtx_assert(&vm_page_queue_mtx, MA_OWNED);
+	rw_assert(&pvh_global_lock, RA_WLOCKED);
 	TAILQ_FOREACH(pv, &pvh->pv_list, pv_next) {
-=======
-	rw_assert(&pvh_global_lock, RA_WLOCKED);
-	TAILQ_FOREACH(pv, &pvh->pv_list, pv_list) {
->>>>>>> 93f33aca
 		if (pmap == PV_PMAP(pv) && va == pv->pv_va) {
 			TAILQ_REMOVE(&pvh->pv_list, pv, pv_next);
 			break;
@@ -4335,13 +4298,8 @@
 	KASSERT((m->oflags & VPO_UNMANAGED) == 0,
 	    ("pmap_page_exists_quick: page %p is not managed", m));
 	rv = FALSE;
-<<<<<<< HEAD
-	vm_page_lock_queues();
+	rw_wlock(&pvh_global_lock);
 	TAILQ_FOREACH(pv, &m->md.pv_list, pv_next) {
-=======
-	rw_wlock(&pvh_global_lock);
-	TAILQ_FOREACH(pv, &m->md.pv_list, pv_list) {
->>>>>>> 93f33aca
 		if (PV_PMAP(pv) == pmap) {
 			rv = TRUE;
 			break;
