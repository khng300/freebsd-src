--- conflicted
+++ resolved
@@ -513,10 +513,7 @@
 	offset = addr & PAGE_MASK;
 	tlen = MIN(PAGE_SIZE - offset, len);
 
-<<<<<<< HEAD
-=======
 	VM_OBJECT_WLOCK(vobj);
->>>>>>> 72f7f3e5
 lookupvpg:
 	if (((m = vm_page_lookup(vobj, idx)) != NULL) &&
 	    vm_page_is_valid(m, offset, tlen)) {
@@ -639,10 +636,7 @@
 	offset = addr & PAGE_MASK;
 	tlen = MIN(PAGE_SIZE - offset, len);
 
-<<<<<<< HEAD
-=======
 	VM_OBJECT_WLOCK(vobj);
->>>>>>> 72f7f3e5
 lookupvpg:
 	vpg = vm_radix_lookup(&vobj->rtree, idx, VM_RADIX_ANY);
 	if (vpg != NULL) {
@@ -671,13 +665,7 @@
 			VM_OBJECT_UNLOCK(vobj);
 			vpg = NULL;
 		}
-<<<<<<< HEAD
 	} else
-		VM_OBJECT_UNLOCK(vobj);
-	VM_OBJECT_LOCK(tobj);
-=======
-		vm_page_busy(vpg);
-		vm_page_undirty(vpg);
 		VM_OBJECT_WUNLOCK(vobj);
 		error = uiomove_fromphys(&vpg, offset, tlen, uio);
 	} else {
@@ -687,7 +675,6 @@
 		vpg = NULL;
 	}
 	VM_OBJECT_WLOCK(tobj);
->>>>>>> 72f7f3e5
 	tpg = vm_page_grab(tobj, idx, VM_ALLOC_WIRED |
 	    VM_ALLOC_NORMAL | VM_ALLOC_RETRY);
 	if (tpg->valid != VM_PAGE_BITS_ALL) {
