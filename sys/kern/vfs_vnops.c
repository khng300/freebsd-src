/*-
 * Copyright (c) 1982, 1986, 1989, 1993
 *	The Regents of the University of California.  All rights reserved.
 * (c) UNIX System Laboratories, Inc.
 * All or some portions of this file are derived from material licensed
 * to the University of California by American Telephone and Telegraph
 * Co. or Unix System Laboratories, Inc. and are reproduced herein with
 * the permission of UNIX System Laboratories, Inc.
 *
 * Redistribution and use in source and binary forms, with or without
 * modification, are permitted provided that the following conditions
 * are met:
 * 1. Redistributions of source code must retain the above copyright
 *    notice, this list of conditions and the following disclaimer.
 * 2. Redistributions in binary form must reproduce the above copyright
 *    notice, this list of conditions and the following disclaimer in the
 *    documentation and/or other materials provided with the distribution.
 * 4. Neither the name of the University nor the names of its contributors
 *    may be used to endorse or promote products derived from this software
 *    without specific prior written permission.
 *
 * THIS SOFTWARE IS PROVIDED BY THE REGENTS AND CONTRIBUTORS ``AS IS'' AND
 * ANY EXPRESS OR IMPLIED WARRANTIES, INCLUDING, BUT NOT LIMITED TO, THE
 * IMPLIED WARRANTIES OF MERCHANTABILITY AND FITNESS FOR A PARTICULAR PURPOSE
 * ARE DISCLAIMED.  IN NO EVENT SHALL THE REGENTS OR CONTRIBUTORS BE LIABLE
 * FOR ANY DIRECT, INDIRECT, INCIDENTAL, SPECIAL, EXEMPLARY, OR CONSEQUENTIAL
 * DAMAGES (INCLUDING, BUT NOT LIMITED TO, PROCUREMENT OF SUBSTITUTE GOODS
 * OR SERVICES; LOSS OF USE, DATA, OR PROFITS; OR BUSINESS INTERRUPTION)
 * HOWEVER CAUSED AND ON ANY THEORY OF LIABILITY, WHETHER IN CONTRACT, STRICT
 * LIABILITY, OR TORT (INCLUDING NEGLIGENCE OR OTHERWISE) ARISING IN ANY WAY
 * OUT OF THE USE OF THIS SOFTWARE, EVEN IF ADVISED OF THE POSSIBILITY OF
 * SUCH DAMAGE.
 *
 *	@(#)vfs_vnops.c	8.2 (Berkeley) 1/21/94
 */

#include <sys/cdefs.h>
__FBSDID("$FreeBSD$");

#include <sys/param.h>
#include <sys/systm.h>
#include <sys/fcntl.h>
#include <sys/file.h>
#include <sys/kdb.h>
#include <sys/stat.h>
#include <sys/priv.h>
#include <sys/proc.h>
#include <sys/limits.h>
#include <sys/lock.h>
#include <sys/mount.h>
#include <sys/mutex.h>
#include <sys/namei.h>
#include <sys/vnode.h>
#include <sys/bio.h>
#include <sys/buf.h>
#include <sys/filio.h>
#include <sys/resourcevar.h>
#include <sys/sx.h>
#include <sys/ttycom.h>
#include <sys/conf.h>
#include <sys/syslog.h>
#include <sys/unistd.h>

#include <security/audit/audit.h>
#include <security/mac/mac_framework.h>

#include <vm/vm.h>
#include <vm/vm_extern.h>
#include <vm/pmap.h>
#include <vm/vm_map.h>
#include <vm/vm_object.h>
#include <vm/vm_page.h>

static fo_rdwr_t	vn_read;
static fo_rdwr_t	vn_write;
static fo_rdwr_t	vn_io_fault;
static fo_truncate_t	vn_truncate;
static fo_ioctl_t	vn_ioctl;
static fo_poll_t	vn_poll;
static fo_kqfilter_t	vn_kqfilter;
static fo_stat_t	vn_statfile;
static fo_close_t	vn_closefile;

struct 	fileops vnops = {
	.fo_read = vn_io_fault,
	.fo_write = vn_io_fault,
	.fo_truncate = vn_truncate,
	.fo_ioctl = vn_ioctl,
	.fo_poll = vn_poll,
	.fo_kqfilter = vn_kqfilter,
	.fo_stat = vn_statfile,
	.fo_close = vn_closefile,
	.fo_chmod = vn_chmod,
	.fo_chown = vn_chown,
	.fo_flags = DFLAG_PASSABLE | DFLAG_SEEKABLE
};

int
vn_open(ndp, flagp, cmode, fp)
	struct nameidata *ndp;
	int *flagp, cmode;
	struct file *fp;
{
	struct thread *td = ndp->ni_cnd.cn_thread;

	return (vn_open_cred(ndp, flagp, cmode, 0, td->td_ucred, fp));
}

/*
 * Common code for vnode open operations.
 * Check permissions, and call the VOP_OPEN or VOP_CREATE routine.
 * 
 * Note that this does NOT free nameidata for the successful case,
 * due to the NDINIT being done elsewhere.
 */
int
vn_open_cred(struct nameidata *ndp, int *flagp, int cmode, u_int vn_open_flags,
    struct ucred *cred, struct file *fp)
{
	struct vnode *vp;
	struct mount *mp;
	struct thread *td = ndp->ni_cnd.cn_thread;
	struct vattr vat;
	struct vattr *vap = &vat;
	int fmode, error;
<<<<<<< HEAD
	accmode_t accmode;
	int vfslocked, mpsafe;
=======
>>>>>>> 85823a3b

restart:
	fmode = *flagp;
	if (fmode & O_CREAT) {
		ndp->ni_cnd.cn_nameiop = CREATE;
		ndp->ni_cnd.cn_flags = ISOPEN | LOCKPARENT | LOCKLEAF;
		if ((fmode & O_EXCL) == 0 && (fmode & O_NOFOLLOW) == 0)
			ndp->ni_cnd.cn_flags |= FOLLOW;
		if (!(vn_open_flags & VN_OPEN_NOAUDIT))
			ndp->ni_cnd.cn_flags |= AUDITVNODE1;
		bwillwrite();
		if ((error = namei(ndp)) != 0)
			return (error);
		if (ndp->ni_vp == NULL) {
			VATTR_NULL(vap);
			vap->va_type = VREG;
			vap->va_mode = cmode;
			if (fmode & O_EXCL)
				vap->va_vaflags |= VA_EXCLUSIVE;
			if (vn_start_write(ndp->ni_dvp, &mp, V_NOWAIT) != 0) {
				NDFREE(ndp, NDF_ONLY_PNBUF);
				vput(ndp->ni_dvp);
				if ((error = vn_start_write(NULL, &mp,
				    V_XSLEEP | PCATCH)) != 0)
					return (error);
				goto restart;
			}
#ifdef MAC
			error = mac_vnode_check_create(cred, ndp->ni_dvp,
			    &ndp->ni_cnd, vap);
			if (error == 0)
#endif
				error = VOP_CREATE(ndp->ni_dvp, &ndp->ni_vp,
						   &ndp->ni_cnd, vap);
			vput(ndp->ni_dvp);
			vn_finished_write(mp);
			if (error) {
				NDFREE(ndp, NDF_ONLY_PNBUF);
				return (error);
			}
			fmode &= ~O_TRUNC;
			vp = ndp->ni_vp;
		} else {
			if (ndp->ni_dvp == ndp->ni_vp)
				vrele(ndp->ni_dvp);
			else
				vput(ndp->ni_dvp);
			ndp->ni_dvp = NULL;
			vp = ndp->ni_vp;
			if (fmode & O_EXCL) {
				error = EEXIST;
				goto bad;
			}
			fmode &= ~O_CREAT;
		}
	} else {
		ndp->ni_cnd.cn_nameiop = LOOKUP;
		ndp->ni_cnd.cn_flags = ISOPEN |
		    ((fmode & O_NOFOLLOW) ? NOFOLLOW : FOLLOW) | LOCKLEAF;
		if (!(fmode & FWRITE))
			ndp->ni_cnd.cn_flags |= LOCKSHARED;
		if (!(vn_open_flags & VN_OPEN_NOAUDIT))
			ndp->ni_cnd.cn_flags |= AUDITVNODE1;
		if ((error = namei(ndp)) != 0)
			return (error);
		vp = ndp->ni_vp;
	}
	if (vp->v_type == VLNK) {
		error = EMLINK;
		goto bad;
<<<<<<< HEAD
	}
	if (vp->v_type == VSOCK) {
		error = EOPNOTSUPP;
		goto bad;
	}
	if (vp->v_type != VDIR && fmode & O_DIRECTORY) {
		error = ENOTDIR;
		goto bad;
	}
=======
	*flagp = fmode;
	return (0);
bad:
	NDFREE(ndp, NDF_ONLY_PNBUF);
	vput(vp);
	*flagp = fmode;
	ndp->ni_vp = NULL;
	return (error);
}

/*
 * Common code for vnode open operations once a vnode is located.
 * Check permissions, and call the VOP_OPEN routine.
 */
int
vn_open_vnode(struct vnode *vp, int fmode, struct ucred *cred,
    struct thread *td, struct file *fp)
{
	struct mount *mp;
	accmode_t accmode;
	struct flock lf;
	int error, have_flock, lock_flags, type;

	if (vp->v_type == VLNK)
		return (EMLINK);
	if (vp->v_type == VSOCK)
		return (EOPNOTSUPP);
	if (vp->v_type != VDIR && fmode & O_DIRECTORY)
		return (ENOTDIR);
>>>>>>> 85823a3b
	accmode = 0;
	if (fmode & (FWRITE | O_TRUNC)) {
		if (vp->v_type == VDIR) {
			error = EISDIR;
			goto bad;
		}
		accmode |= VWRITE;
	}
	if (fmode & FREAD)
		accmode |= VREAD;
	if (fmode & FEXEC)
		accmode |= VEXEC;
	if ((fmode & O_APPEND) && (fmode & FWRITE))
		accmode |= VAPPEND;
#ifdef MAC
	error = mac_vnode_check_open(cred, vp, accmode);
	if (error)
		goto bad;
#endif
	if ((fmode & O_CREAT) == 0) {
		if (accmode & VWRITE) {
			error = vn_writechk(vp);
			if (error)
				goto bad;
		}
		if (accmode) {
		        error = VOP_ACCESS(vp, accmode, cred, td);
			if (error)
				goto bad;
		}
	}
	if ((error = VOP_OPEN(vp, fmode, cred, td, fp)) != 0)
		goto bad;

	if (fmode & (O_EXLOCK | O_SHLOCK)) {
		KASSERT(fp != NULL, ("open with flock requires fp"));
		lock_flags = VOP_ISLOCKED(vp);
		VOP_UNLOCK(vp, 0);
		lf.l_whence = SEEK_SET;
		lf.l_start = 0;
		lf.l_len = 0;
		if (fmode & O_EXLOCK)
			lf.l_type = F_WRLCK;
		else
			lf.l_type = F_RDLCK;
		type = F_FLOCK;
		if ((fmode & FNONBLOCK) == 0)
			type |= F_WAIT;
		error = VOP_ADVLOCK(vp, (caddr_t)fp, F_SETLK, &lf, type);
		have_flock = (error == 0);
		vn_lock(vp, lock_flags | LK_RETRY);
		if (error == 0 && vp->v_iflag & VI_DOOMED)
			error = ENOENT;
		/*
		 * Another thread might have used this vnode as an
		 * executable while the vnode lock was dropped.
		 * Ensure the vnode is still able to be opened for
		 * writing after the lock has been obtained.
		 */
		if (error == 0 && accmode & VWRITE)
			error = vn_writechk(vp);
		if (error) {
			VOP_UNLOCK(vp, 0);
			if (have_flock) {
				lf.l_whence = SEEK_SET;
				lf.l_start = 0;
				lf.l_len = 0;
				lf.l_type = F_UNLCK;
				(void) VOP_ADVLOCK(vp, fp, F_UNLCK, &lf,
				    F_FLOCK);
			}
			vn_start_write(vp, &mp, V_WAIT);
			vn_lock(vp, lock_flags | LK_RETRY);
			(void)VOP_CLOSE(vp, fmode, cred, td);
			vn_finished_write(mp);
			return (error);
		}
		fp->f_flag |= FHASLOCK;
	}
	if (fmode & FWRITE) {
		VOP_ADD_WRITECOUNT(vp, 1);
		CTR3(KTR_VFS, "%s: vp %p v_writecount increased to %d",
		    __func__, vp, vp->v_writecount);
	}
	*flagp = fmode;
	ASSERT_VOP_LOCKED(vp, "vn_open_cred");
	if (!mpsafe)
		VFS_UNLOCK_GIANT(vfslocked);
	return (0);
bad:
	NDFREE(ndp, NDF_ONLY_PNBUF);
	vput(vp);
	VFS_UNLOCK_GIANT(vfslocked);
	*flagp = fmode;
	ndp->ni_vp = NULL;
	return (error);
}

/*
 * Check for write permissions on the specified vnode.
 * Prototype text segments cannot be written.
 */
int
vn_writechk(vp)
	register struct vnode *vp;
{

	ASSERT_VOP_LOCKED(vp, "vn_writechk");
	/*
	 * If there's shared text associated with
	 * the vnode, try to free it up once.  If
	 * we fail, we can't allow writing.
	 */
	if (VOP_IS_TEXT(vp))
		return (ETXTBSY);

	return (0);
}

/*
 * Vnode close call
 */
int
vn_close(vp, flags, file_cred, td)
	register struct vnode *vp;
	int flags;
	struct ucred *file_cred;
	struct thread *td;
{
	struct mount *mp;
	int error, lock_flags;

	if (!(flags & FWRITE) && vp->v_mount != NULL &&
	    vp->v_mount->mnt_kern_flag & MNTK_EXTENDED_SHARED)
		lock_flags = LK_SHARED;
	else
		lock_flags = LK_EXCLUSIVE;

	vn_start_write(vp, &mp, V_WAIT);
	vn_lock(vp, lock_flags | LK_RETRY);
	if (flags & FWRITE) {
		VNASSERT(vp->v_writecount > 0, vp, 
		    ("vn_close: negative writecount"));
		VOP_ADD_WRITECOUNT(vp, -1);
		CTR3(KTR_VFS, "%s: vp %p v_writecount decreased to %d",
		    __func__, vp, vp->v_writecount);
	}
	error = VOP_CLOSE(vp, flags, file_cred, td);
	vput(vp);
	vn_finished_write(mp);
	return (error);
}

/*
 * Heuristic to detect sequential operation.
 */
static int
sequential_heuristic(struct uio *uio, struct file *fp)
{

	if (atomic_load_acq_int(&(fp->f_flag)) & FRDAHEAD)
		return (fp->f_seqcount << IO_SEQSHIFT);

	/*
	 * Offset 0 is handled specially.  open() sets f_seqcount to 1 so
	 * that the first I/O is normally considered to be slightly
	 * sequential.  Seeking to offset 0 doesn't change sequentiality
	 * unless previous seeks have reduced f_seqcount to 0, in which
	 * case offset 0 is not special.
	 */
	if ((uio->uio_offset == 0 && fp->f_seqcount > 0) ||
	    uio->uio_offset == fp->f_nextoff) {
		/*
		 * f_seqcount is in units of fixed-size blocks so that it
		 * depends mainly on the amount of sequential I/O and not
		 * much on the number of sequential I/O's.  The fixed size
		 * of 16384 is hard-coded here since it is (not quite) just
		 * a magic size that works well here.  This size is more
		 * closely related to the best I/O size for real disks than
		 * to any block size used by software.
		 */
		fp->f_seqcount += howmany(uio->uio_resid, 16384);
		if (fp->f_seqcount > IO_SEQMAX)
			fp->f_seqcount = IO_SEQMAX;
		return (fp->f_seqcount << IO_SEQSHIFT);
	}

	/* Not sequential.  Quickly draw-down sequentiality. */
	if (fp->f_seqcount > 1)
		fp->f_seqcount = 1;
	else
		fp->f_seqcount = 0;
	return (0);
}

/*
 * Package up an I/O request on a vnode into a uio and do it.
 */
int
vn_rdwr(enum uio_rw rw, struct vnode *vp, void *base, int len, off_t offset,
    enum uio_seg segflg, int ioflg, struct ucred *active_cred,
    struct ucred *file_cred, ssize_t *aresid, struct thread *td)
{
	struct uio auio;
	struct iovec aiov;
	struct mount *mp;
	struct ucred *cred;
	void *rl_cookie;
	int error, lock_flags;

	auio.uio_iov = &aiov;
	auio.uio_iovcnt = 1;
	aiov.iov_base = base;
	aiov.iov_len = len;
	auio.uio_resid = len;
	auio.uio_offset = offset;
	auio.uio_segflg = segflg;
	auio.uio_rw = rw;
	auio.uio_td = td;
	error = 0;

	if ((ioflg & IO_NODELOCKED) == 0) {
		if (rw == UIO_READ) {
			rl_cookie = vn_rangelock_rlock(vp, offset,
			    offset + len);
		} else {
			rl_cookie = vn_rangelock_wlock(vp, offset,
			    offset + len);
		}
		mp = NULL;
		if (rw == UIO_WRITE) { 
			if (vp->v_type != VCHR &&
			    (error = vn_start_write(vp, &mp, V_WAIT | PCATCH))
			    != 0)
				goto out;
			if (MNT_SHARED_WRITES(mp) ||
			    ((mp == NULL) && MNT_SHARED_WRITES(vp->v_mount)))
				lock_flags = LK_SHARED;
			else
				lock_flags = LK_EXCLUSIVE;
		} else
			lock_flags = LK_SHARED;
		vn_lock(vp, lock_flags | LK_RETRY);
	} else
		rl_cookie = NULL;

	ASSERT_VOP_LOCKED(vp, "IO_NODELOCKED with no vp lock held");
#ifdef MAC
	if ((ioflg & IO_NOMACCHECK) == 0) {
		if (rw == UIO_READ)
			error = mac_vnode_check_read(active_cred, file_cred,
			    vp);
		else
			error = mac_vnode_check_write(active_cred, file_cred,
			    vp);
	}
#endif
	if (error == 0) {
		if (file_cred != NULL)
			cred = file_cred;
		else
			cred = active_cred;
		if (rw == UIO_READ)
			error = VOP_READ(vp, &auio, ioflg, cred);
		else
			error = VOP_WRITE(vp, &auio, ioflg, cred);
	}
	if (aresid)
		*aresid = auio.uio_resid;
	else
		if (auio.uio_resid && error == 0)
			error = EIO;
	if ((ioflg & IO_NODELOCKED) == 0) {
		VOP_UNLOCK(vp, 0);
		if (mp != NULL)
			vn_finished_write(mp);
	}
 out:
	if (rl_cookie != NULL)
		vn_rangelock_unlock(vp, rl_cookie);
	return (error);
}

/*
 * Package up an I/O request on a vnode into a uio and do it.  The I/O
 * request is split up into smaller chunks and we try to avoid saturating
 * the buffer cache while potentially holding a vnode locked, so we 
 * check bwillwrite() before calling vn_rdwr().  We also call kern_yield()
 * to give other processes a chance to lock the vnode (either other processes
 * core'ing the same binary, or unrelated processes scanning the directory).
 */
int
vn_rdwr_inchunks(rw, vp, base, len, offset, segflg, ioflg, active_cred,
    file_cred, aresid, td)
	enum uio_rw rw;
	struct vnode *vp;
	void *base;
	size_t len;
	off_t offset;
	enum uio_seg segflg;
	int ioflg;
	struct ucred *active_cred;
	struct ucred *file_cred;
	size_t *aresid;
	struct thread *td;
{
	int error = 0;
	ssize_t iaresid;

	do {
		int chunk;

		/*
		 * Force `offset' to a multiple of MAXBSIZE except possibly
		 * for the first chunk, so that filesystems only need to
		 * write full blocks except possibly for the first and last
		 * chunks.
		 */
		chunk = MAXBSIZE - (uoff_t)offset % MAXBSIZE;

		if (chunk > len)
			chunk = len;
		if (rw != UIO_READ && vp->v_type == VREG)
			bwillwrite();
		iaresid = 0;
		error = vn_rdwr(rw, vp, base, chunk, offset, segflg,
		    ioflg, active_cred, file_cred, &iaresid, td);
		len -= chunk;	/* aresid calc already includes length */
		if (error)
			break;
		offset += chunk;
		base = (char *)base + chunk;
		kern_yield(PRI_USER);
	} while (len);
	if (aresid)
		*aresid = len + iaresid;
	return (error);
}

/*
 * File table vnode read routine.
 */
static int
vn_read(fp, uio, active_cred, flags, td)
	struct file *fp;
	struct uio *uio;
	struct ucred *active_cred;
	int flags;
	struct thread *td;
{
	struct vnode *vp;
	int error, ioflag;
<<<<<<< HEAD
	struct mtx *mtxp;
	int advice, vfslocked;
	off_t offset;
=======
	int advice;
	off_t offset, start, end;
>>>>>>> 85823a3b

	KASSERT(uio->uio_td == td, ("uio_td %p is not td %p",
	    uio->uio_td, td));
	mtxp = NULL;
	vp = fp->f_vnode;
	ioflag = 0;
	if (fp->f_flag & FNONBLOCK)
		ioflag |= IO_NDELAY;
	if (fp->f_flag & O_DIRECT)
		ioflag |= IO_DIRECT;
<<<<<<< HEAD
	advice = POSIX_FADV_NORMAL;
	vfslocked = VFS_LOCK_GIANT(vp->v_mount);
	/*
	 * According to McKusick the vn lock was protecting f_offset here.
	 * It is now protected by the FOFFSET_LOCKED flag.
	 */
	if ((flags & FOF_OFFSET) == 0 || fp->f_advice != NULL) {
		mtxp = mtx_pool_find(mtxpool_sleep, fp);
		mtx_lock(mtxp);
		if ((flags & FOF_OFFSET) == 0) {
			while (fp->f_vnread_flags & FOFFSET_LOCKED) {
				fp->f_vnread_flags |= FOFFSET_LOCK_WAITING;
				msleep(&fp->f_vnread_flags, mtxp, PUSER -1,
				    "vnread offlock", 0);
			}
			fp->f_vnread_flags |= FOFFSET_LOCKED;
			uio->uio_offset = fp->f_offset;
		}
		if (fp->f_advice != NULL &&
		    uio->uio_offset >= fp->f_advice->fa_start &&
		    uio->uio_offset + uio->uio_resid <= fp->f_advice->fa_end)
			advice = fp->f_advice->fa_advice;
		mtx_unlock(mtxp);
	}
=======
	advice = get_advice(fp, uio);
>>>>>>> 85823a3b
	vn_lock(vp, LK_SHARED | LK_RETRY);

	switch (advice) {
	case POSIX_FADV_NORMAL:
	case POSIX_FADV_SEQUENTIAL:
	case POSIX_FADV_NOREUSE:
		ioflag |= sequential_heuristic(uio, fp);
		break;
	case POSIX_FADV_RANDOM:
		/* Disable read-ahead for random I/O. */
		break;
	}
	offset = uio->uio_offset;

#ifdef MAC
	error = mac_vnode_check_read(active_cred, fp->f_cred, vp);
	if (error == 0)
#endif
		error = VOP_READ(vp, uio, ioflag, fp->f_cred);
	if ((flags & FOF_OFFSET) == 0) {
		fp->f_offset = uio->uio_offset;
		mtx_lock(mtxp);
		if (fp->f_vnread_flags & FOFFSET_LOCK_WAITING)
			wakeup(&fp->f_vnread_flags);
		fp->f_vnread_flags = 0;
		mtx_unlock(mtxp);
	}
<<<<<<< HEAD
	fp->f_nextoff = uio->uio_offset;
	VOP_UNLOCK(vp, 0);
	if (error == 0 && advice == POSIX_FADV_NOREUSE &&
	    offset != uio->uio_offset)
		error = VOP_ADVISE(vp, offset, uio->uio_offset - 1,
		    POSIX_FADV_DONTNEED);
	VFS_UNLOCK_GIANT(vfslocked);
=======
>>>>>>> 85823a3b
	return (error);
}

/*
 * File table vnode write routine.
 */
static int
vn_write(fp, uio, active_cred, flags, td)
	struct file *fp;
	struct uio *uio;
	struct ucred *active_cred;
	int flags;
	struct thread *td;
{
	struct vnode *vp;
	struct mount *mp;
	int error, ioflag, lock_flags;
<<<<<<< HEAD
	struct mtx *mtxp;
	int advice, vfslocked;
=======
	int advice;
	off_t offset, start, end;
>>>>>>> 85823a3b

	KASSERT(uio->uio_td == td, ("uio_td %p is not td %p",
	    uio->uio_td, td));
	vp = fp->f_vnode;
	if (vp->v_type == VREG)
		bwillwrite();
	ioflag = IO_UNIT;
	if (vp->v_type == VREG && (fp->f_flag & O_APPEND))
		ioflag |= IO_APPEND;
	if (fp->f_flag & FNONBLOCK)
		ioflag |= IO_NDELAY;
	if (fp->f_flag & O_DIRECT)
		ioflag |= IO_DIRECT;
	if ((fp->f_flag & O_FSYNC) ||
	    (vp->v_mount && (vp->v_mount->mnt_flag & MNT_SYNCHRONOUS)))
		ioflag |= IO_SYNC;
	mp = NULL;
	if (vp->v_type != VCHR &&
	    (error = vn_start_write(vp, &mp, V_WAIT | PCATCH)) != 0)
		goto unlock;
<<<<<<< HEAD
 
	if ((MNT_SHARED_WRITES(mp) ||
	    ((mp == NULL) && MNT_SHARED_WRITES(vp->v_mount))) &&
	    (flags & FOF_OFFSET) != 0) {
=======

	advice = get_advice(fp, uio);

	if (MNT_SHARED_WRITES(mp) ||
	    (mp == NULL && MNT_SHARED_WRITES(vp->v_mount))) {
>>>>>>> 85823a3b
		lock_flags = LK_SHARED;
	} else {
		lock_flags = LK_EXCLUSIVE;
	}

	vn_lock(vp, lock_flags | LK_RETRY);
	if ((flags & FOF_OFFSET) == 0)
		uio->uio_offset = fp->f_offset;
	advice = POSIX_FADV_NORMAL;
	if (fp->f_advice != NULL) {
		mtxp = mtx_pool_find(mtxpool_sleep, fp);
		mtx_lock(mtxp);
		if (fp->f_advice != NULL &&
		    uio->uio_offset >= fp->f_advice->fa_start &&
		    uio->uio_offset + uio->uio_resid <= fp->f_advice->fa_end)
			advice = fp->f_advice->fa_advice;
		mtx_unlock(mtxp);
	}
	switch (advice) {
	case POSIX_FADV_NORMAL:
	case POSIX_FADV_SEQUENTIAL:
		ioflag |= sequential_heuristic(uio, fp);
		break;
	case POSIX_FADV_RANDOM:
		/* XXX: Is this correct? */
		break;
	case POSIX_FADV_NOREUSE:
		/*
		 * Request the underlying FS to discard the buffers
		 * and pages after the I/O is complete.
		 */
		ioflag |= IO_DIRECT;
		break;
	}

#ifdef MAC
	error = mac_vnode_check_write(active_cred, fp->f_cred, vp);
	if (error == 0)
#endif
		error = VOP_WRITE(vp, uio, ioflag, fp->f_cred);
	if ((flags & FOF_OFFSET) == 0)
		fp->f_offset = uio->uio_offset;
	fp->f_nextoff = uio->uio_offset;
	VOP_UNLOCK(vp, 0);
	if (vp->v_type != VCHR)
		vn_finished_write(mp);
unlock:
	return (error);
}

static const int io_hold_cnt = 16;

/*
 * The vn_io_fault() is a wrapper around vn_read() and vn_write() to
 * prevent the following deadlock:
 *
 * Assume that the thread A reads from the vnode vp1 into userspace
 * buffer buf1 backed by the pages of vnode vp2.  If a page in buf1 is
 * currently not resident, then system ends up with the call chain
 *   vn_read() -> VOP_READ(vp1) -> uiomove() -> [Page Fault] ->
 *     vm_fault(buf1) -> vnode_pager_getpages(vp2) -> VOP_GETPAGES(vp2)
 * which establishes lock order vp1->vn_lock, then vp2->vn_lock.
 * If, at the same time, thread B reads from vnode vp2 into buffer buf2
 * backed by the pages of vnode vp1, and some page in buf2 is not
 * resident, we get a reversed order vp2->vn_lock, then vp1->vn_lock.
 *
 * To prevent the lock order reversal and deadlock, vn_io_fault() does
 * not allow page faults to happen during VOP_READ() or VOP_WRITE().
 * Instead, it first tries to do the whole range i/o with pagefaults
 * disabled. If all pages in the i/o buffer are resident and mapped,
 * VOP will succeed (ignoring the genuine filesystem errors).
 * Otherwise, we get back EFAULT, and vn_io_fault() falls back to do
 * i/o in chunks, with all pages in the chunk prefaulted and held
 * using vm_fault_quick_hold_pages().
 *
 * Filesystems using this deadlock avoidance scheme should use the
 * array of the held pages from uio, saved in the curthread->td_ma,
 * instead of doing uiomove().  A helper function
 * vn_io_fault_uiomove() converts uiomove request into
 * uiomove_fromphys() over td_ma array.
 *
 * Since vnode locks do not cover the whole i/o anymore, rangelocks
 * make the current i/o request atomic with respect to other i/os and
 * truncations.
 */
static int
vn_io_fault(struct file *fp, struct uio *uio, struct ucred *active_cred,
    int flags, struct thread *td)
{
	vm_page_t ma[io_hold_cnt + 2];
	struct uio *uio_clone, short_uio;
	struct iovec short_iovec[1];
	fo_rdwr_t *doio;
	struct vnode *vp;
	void *rl_cookie;
	struct mount *mp;
	vm_page_t *prev_td_ma;
	int cnt, error, save, saveheld, prev_td_ma_cnt;
	vm_offset_t addr, end;
	vm_prot_t prot;
	size_t len, resid;
	ssize_t adv;

	if (uio->uio_rw == UIO_READ)
		doio = vn_read;
	else
		doio = vn_write;
	vp = fp->f_vnode;
	if (uio->uio_segflg != UIO_USERSPACE || vp->v_type != VREG ||
	    ((mp = vp->v_mount) != NULL &&
	    (mp->mnt_kern_flag & MNTK_NO_IOPF) == 0))
		return (doio(fp, uio, active_cred, flags, td));

	/*
	 * The UFS follows IO_UNIT directive and replays back both
	 * uio_offset and uio_resid if an error is encountered during the
	 * operation.  But, since the iovec may be already advanced,
	 * uio is still in an inconsistent state.
	 *
	 * Cache a copy of the original uio, which is advanced to the redo
	 * point using UIO_NOCOPY below.
	 */
	uio_clone = cloneuio(uio);
	resid = uio->uio_resid;

	short_uio.uio_segflg = UIO_USERSPACE;
	short_uio.uio_rw = uio->uio_rw;
	short_uio.uio_td = uio->uio_td;

	if (uio->uio_rw == UIO_READ) {
		prot = VM_PROT_WRITE;
		rl_cookie = vn_rangelock_rlock(vp, uio->uio_offset,
		    uio->uio_offset + uio->uio_resid);
	} else {
		prot = VM_PROT_READ;
		if ((fp->f_flag & O_APPEND) != 0 || (flags & FOF_OFFSET) == 0)
			/* For appenders, punt and lock the whole range. */
			rl_cookie = vn_rangelock_wlock(vp, 0, OFF_MAX);
		else
			rl_cookie = vn_rangelock_wlock(vp, uio->uio_offset,
			    uio->uio_offset + uio->uio_resid);
	}

	save = vm_fault_disable_pagefaults();
	error = doio(fp, uio, active_cred, flags, td);
	if (error != EFAULT)
		goto out;

	uio_clone->uio_segflg = UIO_NOCOPY;
	uiomove(NULL, resid - uio->uio_resid, uio_clone);
	uio_clone->uio_segflg = uio->uio_segflg;

	saveheld = curthread_pflags_set(TDP_UIOHELD);
	prev_td_ma = td->td_ma;
	prev_td_ma_cnt = td->td_ma_cnt;

	while (uio_clone->uio_resid != 0) {
		len = uio_clone->uio_iov->iov_len;
		if (len == 0) {
			KASSERT(uio_clone->uio_iovcnt >= 1,
			    ("iovcnt underflow"));
			uio_clone->uio_iov++;
			uio_clone->uio_iovcnt--;
			continue;
		}

		addr = (vm_offset_t)uio_clone->uio_iov->iov_base;
		end = round_page(addr + len);
		cnt = howmany(end - trunc_page(addr), PAGE_SIZE);
		/*
		 * A perfectly misaligned address and length could cause
		 * both the start and the end of the chunk to use partial
		 * page.  +2 accounts for such a situation.
		 */
		if (cnt > io_hold_cnt + 2) {
			len = io_hold_cnt * PAGE_SIZE;
			KASSERT(howmany(round_page(addr + len) -
			    trunc_page(addr), PAGE_SIZE) <= io_hold_cnt + 2,
			    ("cnt overflow"));
		}
		cnt = vm_fault_quick_hold_pages(&td->td_proc->p_vmspace->vm_map,
		    addr, len, prot, ma, io_hold_cnt + 2);
		if (cnt == -1) {
			error = EFAULT;
			break;
		}
		short_uio.uio_iov = &short_iovec[0];
		short_iovec[0].iov_base = (void *)addr;
		short_uio.uio_iovcnt = 1;
		short_uio.uio_resid = short_iovec[0].iov_len = len;
		short_uio.uio_offset = uio_clone->uio_offset;
		td->td_ma = ma;
		td->td_ma_cnt = cnt;

		error = doio(fp, &short_uio, active_cred, flags, td);
		vm_page_unhold_pages(ma, cnt);
		adv = len - short_uio.uio_resid;

		uio_clone->uio_iov->iov_base =
		    (char *)uio_clone->uio_iov->iov_base + adv;
		uio_clone->uio_iov->iov_len -= adv;
		uio_clone->uio_resid -= adv;
		uio_clone->uio_offset += adv;

		uio->uio_resid -= adv;
		uio->uio_offset += adv;

		if (error != 0 || adv == 0)
			break;
	}
	td->td_ma = prev_td_ma;
	td->td_ma_cnt = prev_td_ma_cnt;
	curthread_pflags_restore(saveheld);
out:
	vm_fault_enable_pagefaults(save);
	vn_rangelock_unlock(vp, rl_cookie);
	free(uio_clone, M_IOV);
	return (error);
}

/*
 * Helper function to perform the requested uiomove operation using
 * the held pages for io->uio_iov[0].iov_base buffer instead of
 * copyin/copyout.  Access to the pages with uiomove_fromphys()
 * instead of iov_base prevents page faults that could occur due to
 * pmap_collect() invalidating the mapping created by
 * vm_fault_quick_hold_pages(), or pageout daemon, page laundry or
 * object cleanup revoking the write access from page mappings.
 *
 * Filesystems specified MNTK_NO_IOPF shall use vn_io_fault_uiomove()
 * instead of plain uiomove().
 */
int
vn_io_fault_uiomove(char *data, int xfersize, struct uio *uio)
{
	struct uio transp_uio;
	struct iovec transp_iov[1];
	struct thread *td;
	size_t adv;
	int error, pgadv;

	td = curthread;
	if ((td->td_pflags & TDP_UIOHELD) == 0 ||
	    uio->uio_segflg != UIO_USERSPACE)
		return (uiomove(data, xfersize, uio));

	KASSERT(uio->uio_iovcnt == 1, ("uio_iovcnt %d", uio->uio_iovcnt));
	transp_iov[0].iov_base = data;
	transp_uio.uio_iov = &transp_iov[0];
	transp_uio.uio_iovcnt = 1;
	if (xfersize > uio->uio_resid)
		xfersize = uio->uio_resid;
	transp_uio.uio_resid = transp_iov[0].iov_len = xfersize;
	transp_uio.uio_offset = 0;
	transp_uio.uio_segflg = UIO_SYSSPACE;
	/*
	 * Since transp_iov points to data, and td_ma page array
	 * corresponds to original uio->uio_iov, we need to invert the
	 * direction of the i/o operation as passed to
	 * uiomove_fromphys().
	 */
	switch (uio->uio_rw) {
	case UIO_WRITE:
		transp_uio.uio_rw = UIO_READ;
		break;
	case UIO_READ:
		transp_uio.uio_rw = UIO_WRITE;
		break;
	}
	transp_uio.uio_td = uio->uio_td;
	error = uiomove_fromphys(td->td_ma,
	    ((vm_offset_t)uio->uio_iov->iov_base) & PAGE_MASK,
	    xfersize, &transp_uio);
	adv = xfersize - transp_uio.uio_resid;
	pgadv =
	    (((vm_offset_t)uio->uio_iov->iov_base + adv) >> PAGE_SHIFT) -
	    (((vm_offset_t)uio->uio_iov->iov_base) >> PAGE_SHIFT);
	td->td_ma += pgadv;
	KASSERT(td->td_ma_cnt >= pgadv, ("consumed pages %d %d", td->td_ma_cnt,
	    pgadv));
	td->td_ma_cnt -= pgadv;
	uio->uio_iov->iov_base = (char *)uio->uio_iov->iov_base + adv;
	uio->uio_iov->iov_len -= adv;
	uio->uio_resid -= adv;
	uio->uio_offset += adv;
	return (error);
}

/*
 * File table truncate routine.
 */
static int
vn_truncate(struct file *fp, off_t length, struct ucred *active_cred,
    struct thread *td)
{
	struct vattr vattr;
	struct mount *mp;
	struct vnode *vp;
	void *rl_cookie;
	int error;

	vp = fp->f_vnode;

	/*
	 * Lock the whole range for truncation.  Otherwise split i/o
	 * might happen partly before and partly after the truncation.
	 */
	rl_cookie = vn_rangelock_wlock(vp, 0, OFF_MAX);
	error = vn_start_write(vp, &mp, V_WAIT | PCATCH);
	if (error)
		goto out1;
	vn_lock(vp, LK_EXCLUSIVE | LK_RETRY);
	if (vp->v_type == VDIR) {
		error = EISDIR;
		goto out;
	}
#ifdef MAC
	error = mac_vnode_check_write(active_cred, fp->f_cred, vp);
	if (error)
		goto out;
#endif
	error = vn_writechk(vp);
	if (error == 0) {
		VATTR_NULL(&vattr);
		vattr.va_size = length;
		error = VOP_SETATTR(vp, &vattr, fp->f_cred);
	}
out:
	VOP_UNLOCK(vp, 0);
	vn_finished_write(mp);
out1:
	vn_rangelock_unlock(vp, rl_cookie);
	return (error);
}

/*
 * File table vnode stat routine.
 */
static int
vn_statfile(fp, sb, active_cred, td)
	struct file *fp;
	struct stat *sb;
	struct ucred *active_cred;
	struct thread *td;
{
	struct vnode *vp = fp->f_vnode;
	int error;

	vn_lock(vp, LK_SHARED | LK_RETRY);
	error = vn_stat(vp, sb, active_cred, fp->f_cred, td);
	VOP_UNLOCK(vp, 0);

	return (error);
}

/*
 * Stat a vnode; implementation for the stat syscall
 */
int
vn_stat(vp, sb, active_cred, file_cred, td)
	struct vnode *vp;
	register struct stat *sb;
	struct ucred *active_cred;
	struct ucred *file_cred;
	struct thread *td;
{
	struct vattr vattr;
	register struct vattr *vap;
	int error;
	u_short mode;

#ifdef MAC
	error = mac_vnode_check_stat(active_cred, file_cred, vp);
	if (error)
		return (error);
#endif

	vap = &vattr;

	/*
	 * Initialize defaults for new and unusual fields, so that file
	 * systems which don't support these fields don't need to know
	 * about them.
	 */
	vap->va_birthtime.tv_sec = -1;
	vap->va_birthtime.tv_nsec = 0;
	vap->va_fsid = VNOVAL;
	vap->va_rdev = NODEV;

	error = VOP_GETATTR(vp, vap, active_cred);
	if (error)
		return (error);

	/*
	 * Zero the spare stat fields
	 */
	bzero(sb, sizeof *sb);

	/*
	 * Copy from vattr table
	 */
	if (vap->va_fsid != VNOVAL)
		sb->st_dev = vap->va_fsid;
	else
		sb->st_dev = vp->v_mount->mnt_stat.f_fsid.val[0];
	sb->st_ino = vap->va_fileid;
	mode = vap->va_mode;
	switch (vap->va_type) {
	case VREG:
		mode |= S_IFREG;
		break;
	case VDIR:
		mode |= S_IFDIR;
		break;
	case VBLK:
		mode |= S_IFBLK;
		break;
	case VCHR:
		mode |= S_IFCHR;
		break;
	case VLNK:
		mode |= S_IFLNK;
		break;
	case VSOCK:
		mode |= S_IFSOCK;
		break;
	case VFIFO:
		mode |= S_IFIFO;
		break;
	default:
		return (EBADF);
	};
	sb->st_mode = mode;
	sb->st_nlink = vap->va_nlink;
	sb->st_uid = vap->va_uid;
	sb->st_gid = vap->va_gid;
	sb->st_rdev = vap->va_rdev;
	if (vap->va_size > OFF_MAX)
		return (EOVERFLOW);
	sb->st_size = vap->va_size;
	sb->st_atim = vap->va_atime;
	sb->st_mtim = vap->va_mtime;
	sb->st_ctim = vap->va_ctime;
	sb->st_birthtim = vap->va_birthtime;

        /*
	 * According to www.opengroup.org, the meaning of st_blksize is 
	 *   "a filesystem-specific preferred I/O block size for this 
	 *    object.  In some filesystem types, this may vary from file
	 *    to file"
	 * Use miminum/default of PAGE_SIZE (e.g. for VCHR).
	 */

	sb->st_blksize = max(PAGE_SIZE, vap->va_blocksize);
	
	sb->st_flags = vap->va_flags;
	if (priv_check(td, PRIV_VFS_GENERATION))
		sb->st_gen = 0;
	else
		sb->st_gen = vap->va_gen;

	sb->st_blocks = vap->va_bytes / S_BLKSIZE;
	return (0);
}

/*
 * File table vnode ioctl routine.
 */
static int
vn_ioctl(fp, com, data, active_cred, td)
	struct file *fp;
	u_long com;
	void *data;
	struct ucred *active_cred;
	struct thread *td;
{
	struct vnode *vp = fp->f_vnode;
	struct vattr vattr;
	int error;

	error = ENOTTY;
	switch (vp->v_type) {
	case VREG:
	case VDIR:
		if (com == FIONREAD) {
			vn_lock(vp, LK_EXCLUSIVE | LK_RETRY);
			error = VOP_GETATTR(vp, &vattr, active_cred);
			VOP_UNLOCK(vp, 0);
			if (!error)
				*(int *)data = vattr.va_size - fp->f_offset;
		}
		if (com == FIONBIO || com == FIOASYNC)	/* XXX */
			error = 0;
		else
			error = VOP_IOCTL(vp, com, data, fp->f_flag,
			    active_cred, td);
		break;

	default:
		break;
	}
	return (error);
}

/*
 * File table vnode poll routine.
 */
static int
vn_poll(fp, events, active_cred, td)
	struct file *fp;
	int events;
	struct ucred *active_cred;
	struct thread *td;
{
	struct vnode *vp;
	int error;

	vp = fp->f_vnode;
#ifdef MAC
	vn_lock(vp, LK_EXCLUSIVE | LK_RETRY);
	error = mac_vnode_check_poll(active_cred, fp->f_cred, vp);
	VOP_UNLOCK(vp, 0);
	if (!error)
#endif

	error = VOP_POLL(vp, events, fp->f_cred, td);
	return (error);
}

/*
 * Acquire the requested lock and then check for validity.  LK_RETRY
 * permits vn_lock to return doomed vnodes.
 */
int
_vn_lock(struct vnode *vp, int flags, char *file, int line)
{
	int error;

	VNASSERT((flags & LK_TYPE_MASK) != 0, vp,
	    ("vn_lock called with no locktype."));
	do {
#ifdef DEBUG_VFS_LOCKS
		KASSERT(vp->v_holdcnt != 0,
		    ("vn_lock %p: zero hold count", vp));
#endif
		error = VOP_LOCK1(vp, flags, file, line);
		flags &= ~LK_INTERLOCK;	/* Interlock is always dropped. */
		KASSERT((flags & LK_RETRY) == 0 || error == 0,
		    ("LK_RETRY set with incompatible flags (0x%x) or an error occured (%d)",
		    flags, error));
		/*
		 * Callers specify LK_RETRY if they wish to get dead vnodes.
		 * If RETRY is not set, we return ENOENT instead.
		 */
		if (error == 0 && vp->v_iflag & VI_DOOMED &&
		    (flags & LK_RETRY) == 0) {
			VOP_UNLOCK(vp, 0);
			error = ENOENT;
			break;
		}
	} while (flags & LK_RETRY && error != 0);
	return (error);
}

/*
 * File table vnode close routine.
 */
static int
vn_closefile(fp, td)
	struct file *fp;
	struct thread *td;
{
	struct vnode *vp;
	struct flock lf;
	int error;

	vp = fp->f_vnode;
	fp->f_ops = &badfileops;

	if (fp->f_type == DTYPE_VNODE && fp->f_flag & FHASLOCK)
		vref(vp);

	error = vn_close(vp, fp->f_flag, fp->f_cred, td);

	if (fp->f_type == DTYPE_VNODE && fp->f_flag & FHASLOCK) {
		lf.l_whence = SEEK_SET;
		lf.l_start = 0;
		lf.l_len = 0;
		lf.l_type = F_UNLCK;
		(void) VOP_ADVLOCK(vp, fp, F_UNLCK, &lf, F_FLOCK);
		vrele(vp);
	}
	return (error);
}

/*
 * Preparing to start a filesystem write operation. If the operation is
 * permitted, then we bump the count of operations in progress and
 * proceed. If a suspend request is in progress, we wait until the
 * suspension is over, and then proceed.
 */
int
vn_start_write(vp, mpp, flags)
	struct vnode *vp;
	struct mount **mpp;
	int flags;
{
	struct mount *mp;
	int error;

	error = 0;
	/*
	 * If a vnode is provided, get and return the mount point that
	 * to which it will write.
	 */
	if (vp != NULL) {
		if ((error = VOP_GETWRITEMOUNT(vp, mpp)) != 0) {
			*mpp = NULL;
			if (error != EOPNOTSUPP)
				return (error);
			return (0);
		}
	}
	if ((mp = *mpp) == NULL)
		return (0);

	/*
	 * VOP_GETWRITEMOUNT() returns with the mp refcount held through
	 * a vfs_ref().
	 * As long as a vnode is not provided we need to acquire a
	 * refcount for the provided mountpoint too, in order to
	 * emulate a vfs_ref().
	 */
	MNT_ILOCK(mp);
	if (vp == NULL)
		MNT_REF(mp);

	/*
	 * Check on status of suspension.
	 */
	if ((curthread->td_pflags & TDP_IGNSUSP) == 0 ||
	    mp->mnt_susp_owner != curthread) {
		while ((mp->mnt_kern_flag & MNTK_SUSPEND) != 0) {
			if (flags & V_NOWAIT) {
				error = EWOULDBLOCK;
				goto unlock;
			}
			error = msleep(&mp->mnt_flag, MNT_MTX(mp),
			    (PUSER - 1) | (flags & PCATCH), "suspfs", 0);
			if (error)
				goto unlock;
		}
	}
	if (flags & V_XSLEEP)
		goto unlock;
	mp->mnt_writeopcount++;
unlock:
	if (error != 0 || (flags & V_XSLEEP) != 0)
		MNT_REL(mp);
	MNT_IUNLOCK(mp);
	return (error);
}

/*
 * Secondary suspension. Used by operations such as vop_inactive
 * routines that are needed by the higher level functions. These
 * are allowed to proceed until all the higher level functions have
 * completed (indicated by mnt_writeopcount dropping to zero). At that
 * time, these operations are halted until the suspension is over.
 */
int
vn_start_secondary_write(vp, mpp, flags)
	struct vnode *vp;
	struct mount **mpp;
	int flags;
{
	struct mount *mp;
	int error;

 retry:
	if (vp != NULL) {
		if ((error = VOP_GETWRITEMOUNT(vp, mpp)) != 0) {
			*mpp = NULL;
			if (error != EOPNOTSUPP)
				return (error);
			return (0);
		}
	}
	/*
	 * If we are not suspended or have not yet reached suspended
	 * mode, then let the operation proceed.
	 */
	if ((mp = *mpp) == NULL)
		return (0);

	/*
	 * VOP_GETWRITEMOUNT() returns with the mp refcount held through
	 * a vfs_ref().
	 * As long as a vnode is not provided we need to acquire a
	 * refcount for the provided mountpoint too, in order to
	 * emulate a vfs_ref().
	 */
	MNT_ILOCK(mp);
	if (vp == NULL)
		MNT_REF(mp);
	if ((mp->mnt_kern_flag & (MNTK_SUSPENDED | MNTK_SUSPEND2)) == 0) {
		mp->mnt_secondary_writes++;
		mp->mnt_secondary_accwrites++;
		MNT_IUNLOCK(mp);
		return (0);
	}
	if (flags & V_NOWAIT) {
		MNT_REL(mp);
		MNT_IUNLOCK(mp);
		return (EWOULDBLOCK);
	}
	/*
	 * Wait for the suspension to finish.
	 */
	error = msleep(&mp->mnt_flag, MNT_MTX(mp),
		       (PUSER - 1) | (flags & PCATCH) | PDROP, "suspfs", 0);
	vfs_rel(mp);
	if (error == 0)
		goto retry;
	return (error);
}

/*
 * Filesystem write operation has completed. If we are suspending and this
 * operation is the last one, notify the suspender that the suspension is
 * now in effect.
 */
void
vn_finished_write(mp)
	struct mount *mp;
{
	if (mp == NULL)
		return;
	MNT_ILOCK(mp);
	MNT_REL(mp);
	mp->mnt_writeopcount--;
	if (mp->mnt_writeopcount < 0)
		panic("vn_finished_write: neg cnt");
	if ((mp->mnt_kern_flag & MNTK_SUSPEND) != 0 &&
	    mp->mnt_writeopcount <= 0)
		wakeup(&mp->mnt_writeopcount);
	MNT_IUNLOCK(mp);
}


/*
 * Filesystem secondary write operation has completed. If we are
 * suspending and this operation is the last one, notify the suspender
 * that the suspension is now in effect.
 */
void
vn_finished_secondary_write(mp)
	struct mount *mp;
{
	if (mp == NULL)
		return;
	MNT_ILOCK(mp);
	MNT_REL(mp);
	mp->mnt_secondary_writes--;
	if (mp->mnt_secondary_writes < 0)
		panic("vn_finished_secondary_write: neg cnt");
	if ((mp->mnt_kern_flag & MNTK_SUSPEND) != 0 &&
	    mp->mnt_secondary_writes <= 0)
		wakeup(&mp->mnt_secondary_writes);
	MNT_IUNLOCK(mp);
}



/*
 * Request a filesystem to suspend write operations.
 */
int
vfs_write_suspend(mp)
	struct mount *mp;
{
	int error;

	MNT_ILOCK(mp);
	if (mp->mnt_susp_owner == curthread) {
		MNT_IUNLOCK(mp);
		return (EALREADY);
	}
	while (mp->mnt_kern_flag & MNTK_SUSPEND)
		msleep(&mp->mnt_flag, MNT_MTX(mp), PUSER - 1, "wsuspfs", 0);
	mp->mnt_kern_flag |= MNTK_SUSPEND;
	mp->mnt_susp_owner = curthread;
	if (mp->mnt_writeopcount > 0)
		(void) msleep(&mp->mnt_writeopcount, 
		    MNT_MTX(mp), (PUSER - 1)|PDROP, "suspwt", 0);
	else
		MNT_IUNLOCK(mp);
	if ((error = VFS_SYNC(mp, MNT_SUSPEND)) != 0)
		vfs_write_resume(mp);
	return (error);
}

/*
 * Request a filesystem to resume write operations.
 */
void
vfs_write_resume(mp)
	struct mount *mp;
{

	MNT_ILOCK(mp);
	if ((mp->mnt_kern_flag & MNTK_SUSPEND) != 0) {
		KASSERT(mp->mnt_susp_owner == curthread, ("mnt_susp_owner"));
		mp->mnt_kern_flag &= ~(MNTK_SUSPEND | MNTK_SUSPEND2 |
				       MNTK_SUSPENDED);
		mp->mnt_susp_owner = NULL;
		wakeup(&mp->mnt_writeopcount);
		wakeup(&mp->mnt_flag);
		curthread->td_pflags &= ~TDP_IGNSUSP;
		MNT_IUNLOCK(mp);
		VFS_SUSP_CLEAN(mp);
	} else
		MNT_IUNLOCK(mp);
}

/*
 * Implement kqueues for files by translating it to vnode operation.
 */
static int
vn_kqfilter(struct file *fp, struct knote *kn)
{
	int error;

	error = VOP_KQFILTER(fp->f_vnode, kn);
	return (error);
}

/*
 * Simplified in-kernel wrapper calls for extended attribute access.
 * Both calls pass in a NULL credential, authorizing as "kernel" access.
 * Set IO_NODELOCKED in ioflg if the vnode is already locked.
 */
int
vn_extattr_get(struct vnode *vp, int ioflg, int attrnamespace,
    const char *attrname, int *buflen, char *buf, struct thread *td)
{
	struct uio	auio;
	struct iovec	iov;
	int	error;

	iov.iov_len = *buflen;
	iov.iov_base = buf;

	auio.uio_iov = &iov;
	auio.uio_iovcnt = 1;
	auio.uio_rw = UIO_READ;
	auio.uio_segflg = UIO_SYSSPACE;
	auio.uio_td = td;
	auio.uio_offset = 0;
	auio.uio_resid = *buflen;

	if ((ioflg & IO_NODELOCKED) == 0)
		vn_lock(vp, LK_EXCLUSIVE | LK_RETRY);

	ASSERT_VOP_LOCKED(vp, "IO_NODELOCKED with no vp lock held");

	/* authorize attribute retrieval as kernel */
	error = VOP_GETEXTATTR(vp, attrnamespace, attrname, &auio, NULL, NULL,
	    td);

	if ((ioflg & IO_NODELOCKED) == 0)
		VOP_UNLOCK(vp, 0);

	if (error == 0) {
		*buflen = *buflen - auio.uio_resid;
	}

	return (error);
}

/*
 * XXX failure mode if partially written?
 */
int
vn_extattr_set(struct vnode *vp, int ioflg, int attrnamespace,
    const char *attrname, int buflen, char *buf, struct thread *td)
{
	struct uio	auio;
	struct iovec	iov;
	struct mount	*mp;
	int	error;

	iov.iov_len = buflen;
	iov.iov_base = buf;

	auio.uio_iov = &iov;
	auio.uio_iovcnt = 1;
	auio.uio_rw = UIO_WRITE;
	auio.uio_segflg = UIO_SYSSPACE;
	auio.uio_td = td;
	auio.uio_offset = 0;
	auio.uio_resid = buflen;

	if ((ioflg & IO_NODELOCKED) == 0) {
		if ((error = vn_start_write(vp, &mp, V_WAIT)) != 0)
			return (error);
		vn_lock(vp, LK_EXCLUSIVE | LK_RETRY);
	}

	ASSERT_VOP_LOCKED(vp, "IO_NODELOCKED with no vp lock held");

	/* authorize attribute setting as kernel */
	error = VOP_SETEXTATTR(vp, attrnamespace, attrname, &auio, NULL, td);

	if ((ioflg & IO_NODELOCKED) == 0) {
		vn_finished_write(mp);
		VOP_UNLOCK(vp, 0);
	}

	return (error);
}

int
vn_extattr_rm(struct vnode *vp, int ioflg, int attrnamespace,
    const char *attrname, struct thread *td)
{
	struct mount	*mp;
	int	error;

	if ((ioflg & IO_NODELOCKED) == 0) {
		if ((error = vn_start_write(vp, &mp, V_WAIT)) != 0)
			return (error);
		vn_lock(vp, LK_EXCLUSIVE | LK_RETRY);
	}

	ASSERT_VOP_LOCKED(vp, "IO_NODELOCKED with no vp lock held");

	/* authorize attribute removal as kernel */
	error = VOP_DELETEEXTATTR(vp, attrnamespace, attrname, NULL, td);
	if (error == EOPNOTSUPP)
		error = VOP_SETEXTATTR(vp, attrnamespace, attrname, NULL,
		    NULL, td);

	if ((ioflg & IO_NODELOCKED) == 0) {
		vn_finished_write(mp);
		VOP_UNLOCK(vp, 0);
	}

	return (error);
}

int
vn_vget_ino(struct vnode *vp, ino_t ino, int lkflags, struct vnode **rvp)
{
	struct mount *mp;
	int ltype, error;

	mp = vp->v_mount;
	ltype = VOP_ISLOCKED(vp);
	KASSERT(ltype == LK_EXCLUSIVE || ltype == LK_SHARED,
	    ("vn_vget_ino: vp not locked"));
	error = vfs_busy(mp, MBF_NOWAIT);
	if (error != 0) {
		vfs_ref(mp);
		VOP_UNLOCK(vp, 0);
		error = vfs_busy(mp, 0);
		vn_lock(vp, ltype | LK_RETRY);
		vfs_rel(mp);
		if (error != 0)
			return (ENOENT);
		if (vp->v_iflag & VI_DOOMED) {
			vfs_unbusy(mp);
			return (ENOENT);
		}
	}
	VOP_UNLOCK(vp, 0);
	error = VFS_VGET(mp, ino, lkflags, rvp);
	vfs_unbusy(mp);
	vn_lock(vp, ltype | LK_RETRY);
	if (vp->v_iflag & VI_DOOMED) {
		if (error == 0)
			vput(*rvp);
		error = ENOENT;
	}
	return (error);
}

int
vn_rlimit_fsize(const struct vnode *vp, const struct uio *uio,
    const struct thread *td)
{

	if (vp->v_type != VREG || td == NULL)
		return (0);
	PROC_LOCK(td->td_proc);
	if ((uoff_t)uio->uio_offset + uio->uio_resid >
	    lim_cur(td->td_proc, RLIMIT_FSIZE)) {
		kern_psignal(td->td_proc, SIGXFSZ);
		PROC_UNLOCK(td->td_proc);
		return (EFBIG);
	}
	PROC_UNLOCK(td->td_proc);
	return (0);
}

int
vn_chmod(struct file *fp, mode_t mode, struct ucred *active_cred,
    struct thread *td)
{
	struct vnode *vp;
	int error;

	vp = fp->f_vnode;
#ifdef AUDIT
	vn_lock(vp, LK_SHARED | LK_RETRY);
	AUDIT_ARG_VNODE1(vp);
	VOP_UNLOCK(vp, 0);
#endif
	error = setfmode(td, active_cred, vp, mode);
	return (error);
}

int
vn_chown(struct file *fp, uid_t uid, gid_t gid, struct ucred *active_cred,
    struct thread *td)
{
	struct vnode *vp;
	int error;

	vp = fp->f_vnode;
#ifdef AUDIT
	vn_lock(vp, LK_SHARED | LK_RETRY);
	AUDIT_ARG_VNODE1(vp);
	VOP_UNLOCK(vp, 0);
#endif
	error = setfown(td, active_cred, vp, uid, gid);
	return (error);
}

void
vn_pages_remove(struct vnode *vp, vm_pindex_t start, vm_pindex_t end)
{
	vm_object_t object;

	if ((object = vp->v_object) == NULL)
		return;
	VM_OBJECT_LOCK(object);
	vm_object_page_remove(object, start, end, 0);
	VM_OBJECT_UNLOCK(object);
}

int
vn_bmap_seekhole(struct vnode *vp, u_long cmd, off_t *off, struct ucred *cred)
{
	struct vattr va;
	daddr_t bn, bnp;
	uint64_t bsize;
	off_t noff;
	int error;

	KASSERT(cmd == FIOSEEKHOLE || cmd == FIOSEEKDATA,
	    ("Wrong command %lu", cmd));

	if (vn_lock(vp, LK_SHARED) != 0)
		return (EBADF);
	if (vp->v_type != VREG) {
		error = ENOTTY;
		goto unlock;
	}
	error = VOP_GETATTR(vp, &va, cred);
	if (error != 0)
		goto unlock;
	noff = *off;
	if (noff >= va.va_size) {
		error = ENXIO;
		goto unlock;
	}
	bsize = vp->v_mount->mnt_stat.f_iosize;
	for (bn = noff / bsize; noff < va.va_size; bn++, noff += bsize) {
		error = VOP_BMAP(vp, bn, NULL, &bnp, NULL, NULL);
		if (error == EOPNOTSUPP) {
			error = ENOTTY;
			goto unlock;
		}
		if ((bnp == -1 && cmd == FIOSEEKHOLE) ||
		    (bnp != -1 && cmd == FIOSEEKDATA)) {
			noff = bn * bsize;
			if (noff < *off)
				noff = *off;
			goto unlock;
		}
	}
	if (noff > va.va_size)
		noff = va.va_size;
	/* noff == va.va_size. There is an implicit hole at the end of file. */
	if (cmd == FIOSEEKDATA)
		error = ENXIO;
unlock:
	VOP_UNLOCK(vp, 0);
	if (error == 0)
		*off = noff;
	return (error);
}<|MERGE_RESOLUTION|>--- conflicted
+++ resolved
@@ -56,6 +56,7 @@
 #include <sys/filio.h>
 #include <sys/resourcevar.h>
 #include <sys/sx.h>
+#include <sys/sysctl.h>
 #include <sys/ttycom.h>
 #include <sys/conf.h>
 #include <sys/syslog.h>
@@ -107,7 +108,8 @@
 }
 
 /*
- * Common code for vnode open operations.
+ * Common code for vnode open operations via a name lookup.
+ * Lookup the vnode and invoke VOP_CREATE if needed.
  * Check permissions, and call the VOP_OPEN or VOP_CREATE routine.
  * 
  * Note that this does NOT free nameidata for the successful case,
@@ -123,11 +125,6 @@
 	struct vattr vat;
 	struct vattr *vap = &vat;
 	int fmode, error;
-<<<<<<< HEAD
-	accmode_t accmode;
-	int vfslocked, mpsafe;
-=======
->>>>>>> 85823a3b
 
 restart:
 	fmode = *flagp;
@@ -195,20 +192,9 @@
 			return (error);
 		vp = ndp->ni_vp;
 	}
-	if (vp->v_type == VLNK) {
-		error = EMLINK;
+	error = vn_open_vnode(vp, fmode, cred, td, fp);
+	if (error)
 		goto bad;
-<<<<<<< HEAD
-	}
-	if (vp->v_type == VSOCK) {
-		error = EOPNOTSUPP;
-		goto bad;
-	}
-	if (vp->v_type != VDIR && fmode & O_DIRECTORY) {
-		error = ENOTDIR;
-		goto bad;
-	}
-=======
 	*flagp = fmode;
 	return (0);
 bad:
@@ -238,13 +224,10 @@
 		return (EOPNOTSUPP);
 	if (vp->v_type != VDIR && fmode & O_DIRECTORY)
 		return (ENOTDIR);
->>>>>>> 85823a3b
 	accmode = 0;
 	if (fmode & (FWRITE | O_TRUNC)) {
-		if (vp->v_type == VDIR) {
-			error = EISDIR;
-			goto bad;
-		}
+		if (vp->v_type == VDIR)
+			return (EISDIR);
 		accmode |= VWRITE;
 	}
 	if (fmode & FREAD)
@@ -256,22 +239,22 @@
 #ifdef MAC
 	error = mac_vnode_check_open(cred, vp, accmode);
 	if (error)
-		goto bad;
+		return (error);
 #endif
 	if ((fmode & O_CREAT) == 0) {
 		if (accmode & VWRITE) {
 			error = vn_writechk(vp);
 			if (error)
-				goto bad;
+				return (error);
 		}
 		if (accmode) {
 		        error = VOP_ACCESS(vp, accmode, cred, td);
 			if (error)
-				goto bad;
+				return (error);
 		}
 	}
 	if ((error = VOP_OPEN(vp, fmode, cred, td, fp)) != 0)
-		goto bad;
+		return (error);
 
 	if (fmode & (O_EXLOCK | O_SHLOCK)) {
 		KASSERT(fp != NULL, ("open with flock requires fp"));
@@ -323,18 +306,8 @@
 		CTR3(KTR_VFS, "%s: vp %p v_writecount increased to %d",
 		    __func__, vp, vp->v_writecount);
 	}
-	*flagp = fmode;
-	ASSERT_VOP_LOCKED(vp, "vn_open_cred");
-	if (!mpsafe)
-		VFS_UNLOCK_GIANT(vfslocked);
+	ASSERT_VOP_LOCKED(vp, "vn_open_vnode");
 	return (0);
-bad:
-	NDFREE(ndp, NDF_ONLY_PNBUF);
-	vput(vp);
-	VFS_UNLOCK_GIANT(vfslocked);
-	*flagp = fmode;
-	ndp->ni_vp = NULL;
-	return (error);
 }
 
 /*
@@ -578,6 +551,110 @@
 	return (error);
 }
 
+off_t
+foffset_lock(struct file *fp, int flags)
+{
+	struct mtx *mtxp;
+	off_t res;
+
+	KASSERT((flags & FOF_OFFSET) == 0, ("FOF_OFFSET passed"));
+
+#if OFF_MAX <= LONG_MAX
+	/*
+	 * Caller only wants the current f_offset value.  Assume that
+	 * the long and shorter integer types reads are atomic.
+	 */
+	if ((flags & FOF_NOLOCK) != 0)
+		return (fp->f_offset);
+#endif
+
+	/*
+	 * According to McKusick the vn lock was protecting f_offset here.
+	 * It is now protected by the FOFFSET_LOCKED flag.
+	 */
+	mtxp = mtx_pool_find(mtxpool_sleep, fp);
+	mtx_lock(mtxp);
+	if ((flags & FOF_NOLOCK) == 0) {
+		while (fp->f_vnread_flags & FOFFSET_LOCKED) {
+			fp->f_vnread_flags |= FOFFSET_LOCK_WAITING;
+			msleep(&fp->f_vnread_flags, mtxp, PUSER -1,
+			    "vofflock", 0);
+		}
+		fp->f_vnread_flags |= FOFFSET_LOCKED;
+	}
+	res = fp->f_offset;
+	mtx_unlock(mtxp);
+	return (res);
+}
+
+void
+foffset_unlock(struct file *fp, off_t val, int flags)
+{
+	struct mtx *mtxp;
+
+	KASSERT((flags & FOF_OFFSET) == 0, ("FOF_OFFSET passed"));
+
+#if OFF_MAX <= LONG_MAX
+	if ((flags & FOF_NOLOCK) != 0) {
+		if ((flags & FOF_NOUPDATE) == 0)
+			fp->f_offset = val;
+		if ((flags & FOF_NEXTOFF) != 0)
+			fp->f_nextoff = val;
+		return;
+	}
+#endif
+
+	mtxp = mtx_pool_find(mtxpool_sleep, fp);
+	mtx_lock(mtxp);
+	if ((flags & FOF_NOUPDATE) == 0)
+		fp->f_offset = val;
+	if ((flags & FOF_NEXTOFF) != 0)
+		fp->f_nextoff = val;
+	if ((flags & FOF_NOLOCK) == 0) {
+		KASSERT((fp->f_vnread_flags & FOFFSET_LOCKED) != 0,
+		    ("Lost FOFFSET_LOCKED"));
+		if (fp->f_vnread_flags & FOFFSET_LOCK_WAITING)
+			wakeup(&fp->f_vnread_flags);
+		fp->f_vnread_flags = 0;
+	}
+	mtx_unlock(mtxp);
+}
+
+void
+foffset_lock_uio(struct file *fp, struct uio *uio, int flags)
+{
+
+	if ((flags & FOF_OFFSET) == 0)
+		uio->uio_offset = foffset_lock(fp, flags);
+}
+
+void
+foffset_unlock_uio(struct file *fp, struct uio *uio, int flags)
+{
+
+	if ((flags & FOF_OFFSET) == 0)
+		foffset_unlock(fp, uio->uio_offset, flags);
+}
+
+static int
+get_advice(struct file *fp, struct uio *uio)
+{
+	struct mtx *mtxp;
+	int ret;
+
+	ret = POSIX_FADV_NORMAL;
+	if (fp->f_advice == NULL)
+		return (ret);
+
+	mtxp = mtx_pool_find(mtxpool_sleep, fp);
+	mtx_lock(mtxp);
+	if (uio->uio_offset >= fp->f_advice->fa_start &&
+	    uio->uio_offset + uio->uio_resid <= fp->f_advice->fa_end)
+		ret = fp->f_advice->fa_advice;
+	mtx_unlock(mtxp);
+	return (ret);
+}
+
 /*
  * File table vnode read routine.
  */
@@ -590,53 +667,21 @@
 	struct thread *td;
 {
 	struct vnode *vp;
+	struct mtx *mtxp;
 	int error, ioflag;
-<<<<<<< HEAD
-	struct mtx *mtxp;
-	int advice, vfslocked;
-	off_t offset;
-=======
 	int advice;
 	off_t offset, start, end;
->>>>>>> 85823a3b
 
 	KASSERT(uio->uio_td == td, ("uio_td %p is not td %p",
 	    uio->uio_td, td));
-	mtxp = NULL;
+	KASSERT(flags & FOF_OFFSET, ("No FOF_OFFSET"));
 	vp = fp->f_vnode;
 	ioflag = 0;
 	if (fp->f_flag & FNONBLOCK)
 		ioflag |= IO_NDELAY;
 	if (fp->f_flag & O_DIRECT)
 		ioflag |= IO_DIRECT;
-<<<<<<< HEAD
-	advice = POSIX_FADV_NORMAL;
-	vfslocked = VFS_LOCK_GIANT(vp->v_mount);
-	/*
-	 * According to McKusick the vn lock was protecting f_offset here.
-	 * It is now protected by the FOFFSET_LOCKED flag.
-	 */
-	if ((flags & FOF_OFFSET) == 0 || fp->f_advice != NULL) {
-		mtxp = mtx_pool_find(mtxpool_sleep, fp);
-		mtx_lock(mtxp);
-		if ((flags & FOF_OFFSET) == 0) {
-			while (fp->f_vnread_flags & FOFFSET_LOCKED) {
-				fp->f_vnread_flags |= FOFFSET_LOCK_WAITING;
-				msleep(&fp->f_vnread_flags, mtxp, PUSER -1,
-				    "vnread offlock", 0);
-			}
-			fp->f_vnread_flags |= FOFFSET_LOCKED;
-			uio->uio_offset = fp->f_offset;
-		}
-		if (fp->f_advice != NULL &&
-		    uio->uio_offset >= fp->f_advice->fa_start &&
-		    uio->uio_offset + uio->uio_resid <= fp->f_advice->fa_end)
-			advice = fp->f_advice->fa_advice;
-		mtx_unlock(mtxp);
-	}
-=======
 	advice = get_advice(fp, uio);
->>>>>>> 85823a3b
 	vn_lock(vp, LK_SHARED | LK_RETRY);
 
 	switch (advice) {
@@ -656,24 +701,42 @@
 	if (error == 0)
 #endif
 		error = VOP_READ(vp, uio, ioflag, fp->f_cred);
-	if ((flags & FOF_OFFSET) == 0) {
-		fp->f_offset = uio->uio_offset;
-		mtx_lock(mtxp);
-		if (fp->f_vnread_flags & FOFFSET_LOCK_WAITING)
-			wakeup(&fp->f_vnread_flags);
-		fp->f_vnread_flags = 0;
-		mtx_unlock(mtxp);
-	}
-<<<<<<< HEAD
 	fp->f_nextoff = uio->uio_offset;
 	VOP_UNLOCK(vp, 0);
 	if (error == 0 && advice == POSIX_FADV_NOREUSE &&
-	    offset != uio->uio_offset)
-		error = VOP_ADVISE(vp, offset, uio->uio_offset - 1,
-		    POSIX_FADV_DONTNEED);
-	VFS_UNLOCK_GIANT(vfslocked);
-=======
->>>>>>> 85823a3b
+	    offset != uio->uio_offset) {
+		/*
+		 * Use POSIX_FADV_DONTNEED to flush clean pages and
+		 * buffers for the backing file after a
+		 * POSIX_FADV_NOREUSE read(2).  To optimize the common
+		 * case of using POSIX_FADV_NOREUSE with sequential
+		 * access, track the previous implicit DONTNEED
+		 * request and grow this request to include the
+		 * current read(2) in addition to the previous
+		 * DONTNEED.  With purely sequential access this will
+		 * cause the DONTNEED requests to continously grow to
+		 * cover all of the previously read regions of the
+		 * file.  This allows filesystem blocks that are
+		 * accessed by multiple calls to read(2) to be flushed
+		 * once the last read(2) finishes.
+		 */
+		start = offset;
+		end = uio->uio_offset - 1;
+		mtxp = mtx_pool_find(mtxpool_sleep, fp);
+		mtx_lock(mtxp);
+		if (fp->f_advice != NULL &&
+		    fp->f_advice->fa_advice == POSIX_FADV_NOREUSE) {
+			if (start != 0 && fp->f_advice->fa_prevend + 1 == start)
+				start = fp->f_advice->fa_prevstart;
+			else if (fp->f_advice->fa_prevstart != 0 &&
+			    fp->f_advice->fa_prevstart == end + 1)
+				end = fp->f_advice->fa_prevend;
+			fp->f_advice->fa_prevstart = start;
+			fp->f_advice->fa_prevend = end;
+		}
+		mtx_unlock(mtxp);
+		error = VOP_ADVISE(vp, start, end, POSIX_FADV_DONTNEED);
+	}
 	return (error);
 }
 
@@ -690,17 +753,14 @@
 {
 	struct vnode *vp;
 	struct mount *mp;
+	struct mtx *mtxp;
 	int error, ioflag, lock_flags;
-<<<<<<< HEAD
-	struct mtx *mtxp;
-	int advice, vfslocked;
-=======
 	int advice;
 	off_t offset, start, end;
->>>>>>> 85823a3b
 
 	KASSERT(uio->uio_td == td, ("uio_td %p is not td %p",
 	    uio->uio_td, td));
+	KASSERT(flags & FOF_OFFSET, ("No FOF_OFFSET"));
 	vp = fp->f_vnode;
 	if (vp->v_type == VREG)
 		bwillwrite();
@@ -718,69 +778,99 @@
 	if (vp->v_type != VCHR &&
 	    (error = vn_start_write(vp, &mp, V_WAIT | PCATCH)) != 0)
 		goto unlock;
-<<<<<<< HEAD
- 
-	if ((MNT_SHARED_WRITES(mp) ||
-	    ((mp == NULL) && MNT_SHARED_WRITES(vp->v_mount))) &&
-	    (flags & FOF_OFFSET) != 0) {
-=======
 
 	advice = get_advice(fp, uio);
 
 	if (MNT_SHARED_WRITES(mp) ||
 	    (mp == NULL && MNT_SHARED_WRITES(vp->v_mount))) {
->>>>>>> 85823a3b
 		lock_flags = LK_SHARED;
 	} else {
 		lock_flags = LK_EXCLUSIVE;
 	}
 
 	vn_lock(vp, lock_flags | LK_RETRY);
-	if ((flags & FOF_OFFSET) == 0)
-		uio->uio_offset = fp->f_offset;
-	advice = POSIX_FADV_NORMAL;
-	if (fp->f_advice != NULL) {
-		mtxp = mtx_pool_find(mtxpool_sleep, fp);
-		mtx_lock(mtxp);
-		if (fp->f_advice != NULL &&
-		    uio->uio_offset >= fp->f_advice->fa_start &&
-		    uio->uio_offset + uio->uio_resid <= fp->f_advice->fa_end)
-			advice = fp->f_advice->fa_advice;
-		mtx_unlock(mtxp);
-	}
 	switch (advice) {
 	case POSIX_FADV_NORMAL:
 	case POSIX_FADV_SEQUENTIAL:
+	case POSIX_FADV_NOREUSE:
 		ioflag |= sequential_heuristic(uio, fp);
 		break;
 	case POSIX_FADV_RANDOM:
 		/* XXX: Is this correct? */
 		break;
-	case POSIX_FADV_NOREUSE:
-		/*
-		 * Request the underlying FS to discard the buffers
-		 * and pages after the I/O is complete.
-		 */
-		ioflag |= IO_DIRECT;
-		break;
-	}
+	}
+	offset = uio->uio_offset;
 
 #ifdef MAC
 	error = mac_vnode_check_write(active_cred, fp->f_cred, vp);
 	if (error == 0)
 #endif
 		error = VOP_WRITE(vp, uio, ioflag, fp->f_cred);
-	if ((flags & FOF_OFFSET) == 0)
-		fp->f_offset = uio->uio_offset;
 	fp->f_nextoff = uio->uio_offset;
 	VOP_UNLOCK(vp, 0);
 	if (vp->v_type != VCHR)
 		vn_finished_write(mp);
+	if (error == 0 && advice == POSIX_FADV_NOREUSE &&
+	    offset != uio->uio_offset) {
+		/*
+		 * Use POSIX_FADV_DONTNEED to flush clean pages and
+		 * buffers for the backing file after a
+		 * POSIX_FADV_NOREUSE write(2).  To optimize the
+		 * common case of using POSIX_FADV_NOREUSE with
+		 * sequential access, track the previous implicit
+		 * DONTNEED request and grow this request to include
+		 * the current write(2) in addition to the previous
+		 * DONTNEED.  With purely sequential access this will
+		 * cause the DONTNEED requests to continously grow to
+		 * cover all of the previously written regions of the
+		 * file.
+		 *
+		 * Note that the blocks just written are almost
+		 * certainly still dirty, so this only works when
+		 * VOP_ADVISE() calls from subsequent writes push out
+		 * the data written by this write(2) once the backing
+		 * buffers are clean.  However, as compared to forcing
+		 * IO_DIRECT, this gives much saner behavior.  Write
+		 * clustering is still allowed, and clean pages are
+		 * merely moved to the cache page queue rather than
+		 * outright thrown away.  This means a subsequent
+		 * read(2) can still avoid hitting the disk if the
+		 * pages have not been reclaimed.
+		 *
+		 * This does make POSIX_FADV_NOREUSE largely useless
+		 * with non-sequential access.  However, sequential
+		 * access is the more common use case and the flag is
+		 * merely advisory.
+		 */
+		start = offset;
+		end = uio->uio_offset - 1;
+		mtxp = mtx_pool_find(mtxpool_sleep, fp);
+		mtx_lock(mtxp);
+		if (fp->f_advice != NULL &&
+		    fp->f_advice->fa_advice == POSIX_FADV_NOREUSE) {
+			if (start != 0 && fp->f_advice->fa_prevend + 1 == start)
+				start = fp->f_advice->fa_prevstart;
+			else if (fp->f_advice->fa_prevstart != 0 &&
+			    fp->f_advice->fa_prevstart == end + 1)
+				end = fp->f_advice->fa_prevend;
+			fp->f_advice->fa_prevstart = start;
+			fp->f_advice->fa_prevend = end;
+		}
+		mtx_unlock(mtxp);
+		error = VOP_ADVISE(vp, start, end, POSIX_FADV_DONTNEED);
+	}
+	
 unlock:
 	return (error);
 }
 
 static const int io_hold_cnt = 16;
+static int vn_io_fault_enable = 1;
+SYSCTL_INT(_debug, OID_AUTO, vn_io_fault_enable, CTLFLAG_RW,
+    &vn_io_fault_enable, 0, "Enable vn_io_fault lock avoidance");
+static unsigned long vn_io_faults_cnt;
+SYSCTL_LONG(_debug, OID_AUTO, vn_io_faults, CTLFLAG_RD,
+    &vn_io_faults_cnt, 0, "Count of vn_io_fault lock avoidance triggers");
 
 /*
  * The vn_io_fault() is a wrapper around vn_read() and vn_write() to
@@ -838,10 +928,15 @@
 	else
 		doio = vn_write;
 	vp = fp->f_vnode;
+	foffset_lock_uio(fp, uio, flags);
+
 	if (uio->uio_segflg != UIO_USERSPACE || vp->v_type != VREG ||
 	    ((mp = vp->v_mount) != NULL &&
-	    (mp->mnt_kern_flag & MNTK_NO_IOPF) == 0))
-		return (doio(fp, uio, active_cred, flags, td));
+	    (mp->mnt_kern_flag & MNTK_NO_IOPF) == 0) ||
+	    !vn_io_fault_enable) {
+		error = doio(fp, uio, active_cred, flags | FOF_OFFSET, td);
+		goto out_last;
+	}
 
 	/*
 	 * The UFS follows IO_UNIT directive and replays back both
@@ -874,10 +969,11 @@
 	}
 
 	save = vm_fault_disable_pagefaults();
-	error = doio(fp, uio, active_cred, flags, td);
+	error = doio(fp, uio, active_cred, flags | FOF_OFFSET, td);
 	if (error != EFAULT)
 		goto out;
 
+	atomic_add_long(&vn_io_faults_cnt, 1);
 	uio_clone->uio_segflg = UIO_NOCOPY;
 	uiomove(NULL, resid - uio->uio_resid, uio_clone);
 	uio_clone->uio_segflg = uio->uio_segflg;
@@ -924,7 +1020,8 @@
 		td->td_ma = ma;
 		td->td_ma_cnt = cnt;
 
-		error = doio(fp, &short_uio, active_cred, flags, td);
+		error = doio(fp, &short_uio, active_cred, flags | FOF_OFFSET,
+		    td);
 		vm_page_unhold_pages(ma, cnt);
 		adv = len - short_uio.uio_resid;
 
@@ -947,6 +1044,8 @@
 	vm_fault_enable_pagefaults(save);
 	vn_rangelock_unlock(vp, rl_cookie);
 	free(uio_clone, M_IOV);
+out_last:
+	foffset_unlock_uio(fp, uio, flags);
 	return (error);
 }
 
