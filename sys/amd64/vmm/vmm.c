/*-
 * Copyright (c) 2011 NetApp, Inc.
 * All rights reserved.
 *
 * Redistribution and use in source and binary forms, with or without
 * modification, are permitted provided that the following conditions
 * are met:
 * 1. Redistributions of source code must retain the above copyright
 *    notice, this list of conditions and the following disclaimer.
 * 2. Redistributions in binary form must reproduce the above copyright
 *    notice, this list of conditions and the following disclaimer in the
 *    documentation and/or other materials provided with the distribution.
 *
 * THIS SOFTWARE IS PROVIDED BY NETAPP, INC ``AS IS'' AND
 * ANY EXPRESS OR IMPLIED WARRANTIES, INCLUDING, BUT NOT LIMITED TO, THE
 * IMPLIED WARRANTIES OF MERCHANTABILITY AND FITNESS FOR A PARTICULAR PURPOSE
 * ARE DISCLAIMED.  IN NO EVENT SHALL NETAPP, INC OR CONTRIBUTORS BE LIABLE
 * FOR ANY DIRECT, INDIRECT, INCIDENTAL, SPECIAL, EXEMPLARY, OR CONSEQUENTIAL
 * DAMAGES (INCLUDING, BUT NOT LIMITED TO, PROCUREMENT OF SUBSTITUTE GOODS
 * OR SERVICES; LOSS OF USE, DATA, OR PROFITS; OR BUSINESS INTERRUPTION)
 * HOWEVER CAUSED AND ON ANY THEORY OF LIABILITY, WHETHER IN CONTRACT, STRICT
 * LIABILITY, OR TORT (INCLUDING NEGLIGENCE OR OTHERWISE) ARISING IN ANY WAY
 * OUT OF THE USE OF THIS SOFTWARE, EVEN IF ADVISED OF THE POSSIBILITY OF
 * SUCH DAMAGE.
 *
 * $FreeBSD$
 */

#include <sys/cdefs.h>
__FBSDID("$FreeBSD$");

#include <sys/param.h>
#include <sys/systm.h>
#include <sys/kernel.h>
#include <sys/module.h>
#include <sys/sysctl.h>
#include <sys/malloc.h>
#include <sys/pcpu.h>
#include <sys/lock.h>
#include <sys/mutex.h>
#include <sys/proc.h>
#include <sys/rwlock.h>
#include <sys/sched.h>
#include <sys/smp.h>
#include <sys/systm.h>

#include <vm/vm.h>
#include <vm/vm_object.h>
#include <vm/vm_page.h>
#include <vm/pmap.h>
#include <vm/vm_map.h>
#include <vm/vm_extern.h>
#include <vm/vm_param.h>

#include <machine/vm.h>
#include <machine/pcb.h>
#include <machine/smp.h>
#include <x86/psl.h>
#include <x86/apicreg.h>
#include <machine/vmparam.h>

#include <machine/vmm.h>
#include <machine/vmm_dev.h>

#include "vmm_ktr.h"
#include "vmm_host.h"
#include "vmm_mem.h"
#include "vmm_util.h"
#include "vhpet.h"
#include "vioapic.h"
#include "vlapic.h"
#include "vmm_msr.h"
#include "vmm_ipi.h"
#include "vmm_stat.h"
#include "vmm_lapic.h"

#include "io/ppt.h"
#include "io/iommu.h"

struct vlapic;

struct vcpu {
	int		flags;
	enum vcpu_state	state;
	struct mtx	mtx;
	int		hostcpu;	/* host cpuid this vcpu last ran on */
	uint64_t	guest_msrs[VMM_MSR_NUM];
	struct vlapic	*vlapic;
	int		 vcpuid;
	struct savefpu	*guestfpu;	/* guest fpu state */
	void		*stats;
	struct vm_exit	exitinfo;
	enum x2apic_state x2apic_state;
	int		nmi_pending;
};

#define	vcpu_lock_init(v)	mtx_init(&((v)->mtx), "vcpu lock", 0, MTX_SPIN)
#define	vcpu_lock(v)		mtx_lock_spin(&((v)->mtx))
#define	vcpu_unlock(v)		mtx_unlock_spin(&((v)->mtx))
#define	vcpu_assert_locked(v)	mtx_assert(&((v)->mtx), MA_OWNED)

struct mem_seg {
	vm_paddr_t	gpa;
	size_t		len;
	boolean_t	wired;
	vm_object_t	object;
};
#define	VM_MAX_MEMORY_SEGMENTS	2

struct vm {
	void		*cookie;	/* processor-specific data */
	void		*iommu;		/* iommu-specific data */
	struct vhpet	*vhpet;		/* virtual HPET */
	struct vioapic	*vioapic;	/* virtual ioapic */
	struct vmspace	*vmspace;	/* guest's address space */
	struct vcpu	vcpu[VM_MAXCPU];
	int		num_mem_segs;
	struct mem_seg	mem_segs[VM_MAX_MEMORY_SEGMENTS];
	char		name[VM_MAX_NAMELEN];

	/*
	 * Set of active vcpus.
	 * An active vcpu is one that has been started implicitly (BSP) or
	 * explicitly (AP) by sending it a startup ipi.
	 */
	cpuset_t	active_cpus;
};

static int vmm_initialized;

static struct vmm_ops *ops;
#define	VMM_INIT()	(ops != NULL ? (*ops->init)() : 0)
#define	VMM_CLEANUP()	(ops != NULL ? (*ops->cleanup)() : 0)

#define	VMINIT(vm, pmap) (ops != NULL ? (*ops->vminit)(vm, pmap): NULL)
#define	VMRUN(vmi, vcpu, rip, pmap) \
	(ops != NULL ? (*ops->vmrun)(vmi, vcpu, rip, pmap) : ENXIO)
#define	VMCLEANUP(vmi)	(ops != NULL ? (*ops->vmcleanup)(vmi) : NULL)
#define	VMSPACE_ALLOC(min, max) \
	(ops != NULL ? (*ops->vmspace_alloc)(min, max) : NULL)
#define	VMSPACE_FREE(vmspace) \
	(ops != NULL ? (*ops->vmspace_free)(vmspace) : ENXIO)
#define	VMGETREG(vmi, vcpu, num, retval)		\
	(ops != NULL ? (*ops->vmgetreg)(vmi, vcpu, num, retval) : ENXIO)
#define	VMSETREG(vmi, vcpu, num, val)		\
	(ops != NULL ? (*ops->vmsetreg)(vmi, vcpu, num, val) : ENXIO)
#define	VMGETDESC(vmi, vcpu, num, desc)		\
	(ops != NULL ? (*ops->vmgetdesc)(vmi, vcpu, num, desc) : ENXIO)
#define	VMSETDESC(vmi, vcpu, num, desc)		\
	(ops != NULL ? (*ops->vmsetdesc)(vmi, vcpu, num, desc) : ENXIO)
#define	VMINJECT(vmi, vcpu, type, vec, ec, ecv)	\
	(ops != NULL ? (*ops->vminject)(vmi, vcpu, type, vec, ec, ecv) : ENXIO)
#define	VMGETCAP(vmi, vcpu, num, retval)	\
	(ops != NULL ? (*ops->vmgetcap)(vmi, vcpu, num, retval) : ENXIO)
#define	VMSETCAP(vmi, vcpu, num, val)		\
	(ops != NULL ? (*ops->vmsetcap)(vmi, vcpu, num, val) : ENXIO)

#define	fpu_start_emulating()	load_cr0(rcr0() | CR0_TS)
#define	fpu_stop_emulating()	clts()

static MALLOC_DEFINE(M_VM, "vm", "vm");
CTASSERT(VMM_MSR_NUM <= 64);	/* msr_mask can keep track of up to 64 msrs */

/* statistics */
static VMM_STAT(VCPU_TOTAL_RUNTIME, "vcpu total runtime");

static void
vcpu_cleanup(struct vcpu *vcpu)
{
	vlapic_cleanup(vcpu->vlapic);
	vmm_stat_free(vcpu->stats);	
	fpu_save_area_free(vcpu->guestfpu);
}

static void
vcpu_init(struct vm *vm, uint32_t vcpu_id)
{
	struct vcpu *vcpu;
	
	vcpu = &vm->vcpu[vcpu_id];

	vcpu_lock_init(vcpu);
	vcpu->hostcpu = NOCPU;
	vcpu->vcpuid = vcpu_id;
	vcpu->vlapic = vlapic_init(vm, vcpu_id);
	vm_set_x2apic_state(vm, vcpu_id, X2APIC_ENABLED);
	vcpu->guestfpu = fpu_save_area_alloc();
	fpu_save_area_reset(vcpu->guestfpu);
	vcpu->stats = vmm_stat_alloc();
}

struct vm_exit *
vm_exitinfo(struct vm *vm, int cpuid)
{
	struct vcpu *vcpu;

	if (cpuid < 0 || cpuid >= VM_MAXCPU)
		panic("vm_exitinfo: invalid cpuid %d", cpuid);

	vcpu = &vm->vcpu[cpuid];

	return (&vcpu->exitinfo);
}

static int
vmm_init(void)
{
	int error;

	vmm_host_state_init();
	vmm_ipi_init();

	error = vmm_mem_init();
	if (error)
		return (error);
	
	if (vmm_is_intel())
		ops = &vmm_ops_intel;
	else if (vmm_is_amd())
		ops = &vmm_ops_amd;
	else
		return (ENXIO);

	vmm_msr_init();

	return (VMM_INIT());
}

static int
vmm_handler(module_t mod, int what, void *arg)
{
	int error;

	switch (what) {
	case MOD_LOAD:
		vmmdev_init();
		iommu_init();
		error = vmm_init();
		if (error == 0)
			vmm_initialized = 1;
		break;
	case MOD_UNLOAD:
		error = vmmdev_cleanup();
		if (error == 0) {
			iommu_cleanup();
			vmm_ipi_cleanup();
			error = VMM_CLEANUP();
			/*
			 * Something bad happened - prevent new
			 * VMs from being created
			 */
			if (error)
				vmm_initialized = 0;
		}
		break;
	default:
		error = 0;
		break;
	}
	return (error);
}

static moduledata_t vmm_kmod = {
	"vmm",
	vmm_handler,
	NULL
};

/*
 * vmm initialization has the following dependencies:
 *
 * - iommu initialization must happen after the pci passthru driver has had
 *   a chance to attach to any passthru devices (after SI_SUB_CONFIGURE).
 *
 * - VT-x initialization requires smp_rendezvous() and therefore must happen
 *   after SMP is fully functional (after SI_SUB_SMP).
 */
DECLARE_MODULE(vmm, vmm_kmod, SI_SUB_SMP + 1, SI_ORDER_ANY);
MODULE_VERSION(vmm, 1);

SYSCTL_NODE(_hw, OID_AUTO, vmm, CTLFLAG_RW, NULL, NULL);

int
vm_create(const char *name, struct vm **retvm)
{
	int i;
	struct vm *vm;
	struct vmspace *vmspace;

	const int BSP = 0;

	/*
	 * If vmm.ko could not be successfully initialized then don't attempt
	 * to create the virtual machine.
	 */
	if (!vmm_initialized)
		return (ENXIO);

	if (name == NULL || strlen(name) >= VM_MAX_NAMELEN)
		return (EINVAL);

	vmspace = VMSPACE_ALLOC(VM_MIN_ADDRESS, VM_MAXUSER_ADDRESS);
	if (vmspace == NULL)
		return (ENOMEM);

	vm = malloc(sizeof(struct vm), M_VM, M_WAITOK | M_ZERO);
	strcpy(vm->name, name);
	vm->cookie = VMINIT(vm, vmspace_pmap(vmspace));
	vm->vioapic = vioapic_init(vm);
	vm->vhpet = vhpet_init(vm);

	for (i = 0; i < VM_MAXCPU; i++) {
		vcpu_init(vm, i);
		guest_msrs_init(vm, i);
	}

	vm_activate_cpu(vm, BSP);
	vm->vmspace = vmspace;

	*retvm = vm;
	return (0);
}

static void
vm_free_mem_seg(struct vm *vm, struct mem_seg *seg)
{

	if (seg->object != NULL)
		vmm_mem_free(vm->vmspace, seg->gpa, seg->len);

	bzero(seg, sizeof(*seg));
}

void
vm_destroy(struct vm *vm)
{
	int i;

	ppt_unassign_all(vm);

	if (vm->iommu != NULL)
		iommu_destroy_domain(vm->iommu);

	vhpet_cleanup(vm->vhpet);
	vioapic_cleanup(vm->vioapic);

	for (i = 0; i < vm->num_mem_segs; i++)
		vm_free_mem_seg(vm, &vm->mem_segs[i]);

	vm->num_mem_segs = 0;

	for (i = 0; i < VM_MAXCPU; i++)
		vcpu_cleanup(&vm->vcpu[i]);

	VMSPACE_FREE(vm->vmspace);

	VMCLEANUP(vm->cookie);

	free(vm, M_VM);
}

const char *
vm_name(struct vm *vm)
{
	return (vm->name);
}

int
vm_map_mmio(struct vm *vm, vm_paddr_t gpa, size_t len, vm_paddr_t hpa)
{
	vm_object_t obj;

	if ((obj = vmm_mmio_alloc(vm->vmspace, gpa, len, hpa)) == NULL)
		return (ENOMEM);
	else
		return (0);
}

int
vm_unmap_mmio(struct vm *vm, vm_paddr_t gpa, size_t len)
{

	vmm_mmio_free(vm->vmspace, gpa, len);
	return (0);
}

boolean_t
vm_mem_allocated(struct vm *vm, vm_paddr_t gpa)
{
	int i;
	vm_paddr_t gpabase, gpalimit;

	for (i = 0; i < vm->num_mem_segs; i++) {
		gpabase = vm->mem_segs[i].gpa;
		gpalimit = gpabase + vm->mem_segs[i].len;
		if (gpa >= gpabase && gpa < gpalimit)
			return (TRUE);		/* 'gpa' is regular memory */
	}

	if (ppt_is_mmio(vm, gpa))
		return (TRUE);			/* 'gpa' is pci passthru mmio */

	return (FALSE);
}

int
vm_malloc(struct vm *vm, vm_paddr_t gpa, size_t len)
{
	int available, allocated;
	struct mem_seg *seg;
	vm_object_t object;
	vm_paddr_t g;

	if ((gpa & PAGE_MASK) || (len & PAGE_MASK) || len == 0)
		return (EINVAL);
	
	available = allocated = 0;
	g = gpa;
	while (g < gpa + len) {
		if (vm_mem_allocated(vm, g))
			allocated++;
		else
			available++;

		g += PAGE_SIZE;
	}

	/*
	 * If there are some allocated and some available pages in the address
	 * range then it is an error.
	 */
	if (allocated && available)
		return (EINVAL);

	/*
	 * If the entire address range being requested has already been
	 * allocated then there isn't anything more to do.
	 */
	if (allocated && available == 0)
		return (0);

	if (vm->num_mem_segs >= VM_MAX_MEMORY_SEGMENTS)
		return (E2BIG);

	seg = &vm->mem_segs[vm->num_mem_segs];

	if ((object = vmm_mem_alloc(vm->vmspace, gpa, len)) == NULL)
		return (ENOMEM);

	seg->gpa = gpa;
	seg->len = len;
	seg->object = object;
	seg->wired = FALSE;

	vm->num_mem_segs++;

	return (0);
}

static void
vm_gpa_unwire(struct vm *vm)
{
	int i, rv;
	struct mem_seg *seg;

	for (i = 0; i < vm->num_mem_segs; i++) {
		seg = &vm->mem_segs[i];
		if (!seg->wired)
			continue;

		rv = vm_map_unwire(&vm->vmspace->vm_map,
				   seg->gpa, seg->gpa + seg->len,
				   VM_MAP_WIRE_USER | VM_MAP_WIRE_NOHOLES);
		KASSERT(rv == KERN_SUCCESS, ("vm(%s) memory segment "
		    "%#lx/%ld could not be unwired: %d",
		    vm_name(vm), seg->gpa, seg->len, rv));

		seg->wired = FALSE;
	}
}

static int
vm_gpa_wire(struct vm *vm)
{
	int i, rv;
	struct mem_seg *seg;

	for (i = 0; i < vm->num_mem_segs; i++) {
		seg = &vm->mem_segs[i];
		if (seg->wired)
			continue;

		/* XXX rlimits? */
		rv = vm_map_wire(&vm->vmspace->vm_map,
				 seg->gpa, seg->gpa + seg->len,
				 VM_MAP_WIRE_USER | VM_MAP_WIRE_NOHOLES);
		if (rv != KERN_SUCCESS)
			break;

		seg->wired = TRUE;
	}

	if (i < vm->num_mem_segs) {
		/*
		 * Undo the wiring before returning an error.
		 */
		vm_gpa_unwire(vm);
		return (EAGAIN);
	}

	return (0);
}

static void
vm_iommu_modify(struct vm *vm, boolean_t map)
{
	int i, sz;
	vm_paddr_t gpa, hpa;
	struct mem_seg *seg;
	void *vp, *cookie, *host_domain;

	sz = PAGE_SIZE;
	host_domain = iommu_host_domain();

	for (i = 0; i < vm->num_mem_segs; i++) {
		seg = &vm->mem_segs[i];
		KASSERT(seg->wired, ("vm(%s) memory segment %#lx/%ld not wired",
		    vm_name(vm), seg->gpa, seg->len));

		gpa = seg->gpa;
		while (gpa < seg->gpa + seg->len) {
			vp = vm_gpa_hold(vm, gpa, PAGE_SIZE, VM_PROT_WRITE,
					 &cookie);
			KASSERT(vp != NULL, ("vm(%s) could not map gpa %#lx",
			    vm_name(vm), gpa));

			vm_gpa_release(cookie);

			hpa = DMAP_TO_PHYS((uintptr_t)vp);
			if (map) {
				iommu_create_mapping(vm->iommu, gpa, hpa, sz);
				iommu_remove_mapping(host_domain, hpa, sz);
			} else {
				iommu_remove_mapping(vm->iommu, gpa, sz);
				iommu_create_mapping(host_domain, hpa, hpa, sz);
			}

			gpa += PAGE_SIZE;
		}
	}

	/*
	 * Invalidate the cached translations associated with the domain
	 * from which pages were removed.
	 */
	if (map)
		iommu_invalidate_tlb(host_domain);
	else
		iommu_invalidate_tlb(vm->iommu);
}

#define	vm_iommu_unmap(vm)	vm_iommu_modify((vm), FALSE)
#define	vm_iommu_map(vm)	vm_iommu_modify((vm), TRUE)

int
vm_unassign_pptdev(struct vm *vm, int bus, int slot, int func)
{
	int error;

	error = ppt_unassign_device(vm, bus, slot, func);
	if (error)
		return (error);

	if (ppt_num_devices(vm) == 0) {
		vm_iommu_unmap(vm);
		vm_gpa_unwire(vm);
	}
	return (0);
}

int
vm_assign_pptdev(struct vm *vm, int bus, int slot, int func)
{
	int error;
	vm_paddr_t maxaddr;

	/*
	 * Virtual machines with pci passthru devices get special treatment:
	 * - the guest physical memory is wired
	 * - the iommu is programmed to do the 'gpa' to 'hpa' translation
	 *
	 * We need to do this before the first pci passthru device is attached.
	 */
	if (ppt_num_devices(vm) == 0) {
		KASSERT(vm->iommu == NULL,
		    ("vm_assign_pptdev: iommu must be NULL"));
		maxaddr = vmm_mem_maxaddr();
		vm->iommu = iommu_create_domain(maxaddr);

		error = vm_gpa_wire(vm);
		if (error)
			return (error);

		vm_iommu_map(vm);
	}

	error = ppt_assign_device(vm, bus, slot, func);
	return (error);
}

void *
vm_gpa_hold(struct vm *vm, vm_paddr_t gpa, size_t len, int reqprot,
	    void **cookie)
{
	int count, pageoff;
	vm_page_t m;

	pageoff = gpa & PAGE_MASK;
	if (len > PAGE_SIZE - pageoff)
		panic("vm_gpa_hold: invalid gpa/len: 0x%016lx/%lu", gpa, len);

	count = vm_fault_quick_hold_pages(&vm->vmspace->vm_map,
	    trunc_page(gpa), PAGE_SIZE, reqprot, &m, 1);

	if (count == 1) {
		*cookie = m;
		return ((void *)(PHYS_TO_DMAP(VM_PAGE_TO_PHYS(m)) + pageoff));
	} else {
		*cookie = NULL;
		return (NULL);
	}
}

void
vm_gpa_release(void *cookie)
{
	vm_page_t m = cookie;

	vm_page_lock(m);
	vm_page_unhold(m);
	vm_page_unlock(m);
}

int
vm_gpabase2memseg(struct vm *vm, vm_paddr_t gpabase,
		  struct vm_memory_segment *seg)
{
	int i;

	for (i = 0; i < vm->num_mem_segs; i++) {
		if (gpabase == vm->mem_segs[i].gpa) {
			seg->gpa = vm->mem_segs[i].gpa;
			seg->len = vm->mem_segs[i].len;
			seg->wired = vm->mem_segs[i].wired;
			return (0);
		}
	}
	return (-1);
}

int
vm_get_memobj(struct vm *vm, vm_paddr_t gpa, size_t len,
	      vm_offset_t *offset, struct vm_object **object)
{
	int i;
	size_t seg_len;
	vm_paddr_t seg_gpa;
	vm_object_t seg_obj;

	for (i = 0; i < vm->num_mem_segs; i++) {
		if ((seg_obj = vm->mem_segs[i].object) == NULL)
			continue;

		seg_gpa = vm->mem_segs[i].gpa;
		seg_len = vm->mem_segs[i].len;

		if (gpa >= seg_gpa && gpa < seg_gpa + seg_len) {
			*offset = gpa - seg_gpa;
			*object = seg_obj;
			vm_object_reference(seg_obj);
			return (0);
		}
	}

	return (EINVAL);
}

int
vm_get_register(struct vm *vm, int vcpu, int reg, uint64_t *retval)
{

	if (vcpu < 0 || vcpu >= VM_MAXCPU)
		return (EINVAL);

	if (reg >= VM_REG_LAST)
		return (EINVAL);

	return (VMGETREG(vm->cookie, vcpu, reg, retval));
}

int
vm_set_register(struct vm *vm, int vcpu, int reg, uint64_t val)
{

	if (vcpu < 0 || vcpu >= VM_MAXCPU)
		return (EINVAL);

	if (reg >= VM_REG_LAST)
		return (EINVAL);

	return (VMSETREG(vm->cookie, vcpu, reg, val));
}

static boolean_t
is_descriptor_table(int reg)
{

	switch (reg) {
	case VM_REG_GUEST_IDTR:
	case VM_REG_GUEST_GDTR:
		return (TRUE);
	default:
		return (FALSE);
	}
}

static boolean_t
is_segment_register(int reg)
{
	
	switch (reg) {
	case VM_REG_GUEST_ES:
	case VM_REG_GUEST_CS:
	case VM_REG_GUEST_SS:
	case VM_REG_GUEST_DS:
	case VM_REG_GUEST_FS:
	case VM_REG_GUEST_GS:
	case VM_REG_GUEST_TR:
	case VM_REG_GUEST_LDTR:
		return (TRUE);
	default:
		return (FALSE);
	}
}

int
vm_get_seg_desc(struct vm *vm, int vcpu, int reg,
		struct seg_desc *desc)
{

	if (vcpu < 0 || vcpu >= VM_MAXCPU)
		return (EINVAL);

	if (!is_segment_register(reg) && !is_descriptor_table(reg))
		return (EINVAL);

	return (VMGETDESC(vm->cookie, vcpu, reg, desc));
}

int
vm_set_seg_desc(struct vm *vm, int vcpu, int reg,
		struct seg_desc *desc)
{
	if (vcpu < 0 || vcpu >= VM_MAXCPU)
		return (EINVAL);

	if (!is_segment_register(reg) && !is_descriptor_table(reg))
		return (EINVAL);

	return (VMSETDESC(vm->cookie, vcpu, reg, desc));
}

static void
restore_guest_fpustate(struct vcpu *vcpu)
{

	/* flush host state to the pcb */
	fpuexit(curthread);

	/* restore guest FPU state */
	fpu_stop_emulating();
	fpurestore(vcpu->guestfpu);

	/*
	 * The FPU is now "dirty" with the guest's state so turn on emulation
	 * to trap any access to the FPU by the host.
	 */
	fpu_start_emulating();
}

static void
save_guest_fpustate(struct vcpu *vcpu)
{

	if ((rcr0() & CR0_TS) == 0)
		panic("fpu emulation not enabled in host!");

	/* save guest FPU state */
	fpu_stop_emulating();
	fpusave(vcpu->guestfpu);
	fpu_start_emulating();
}

static VMM_STAT(VCPU_IDLE_TICKS, "number of ticks vcpu was idle");

static int
vcpu_set_state_locked(struct vcpu *vcpu, enum vcpu_state newstate)
{
	int error;

	vcpu_assert_locked(vcpu);

	/*
	 * The following state transitions are allowed:
	 * IDLE -> FROZEN -> IDLE
	 * FROZEN -> RUNNING -> FROZEN
	 * FROZEN -> SLEEPING -> FROZEN
	 */
	switch (vcpu->state) {
	case VCPU_IDLE:
	case VCPU_RUNNING:
	case VCPU_SLEEPING:
		error = (newstate != VCPU_FROZEN);
		break;
	case VCPU_FROZEN:
		error = (newstate == VCPU_FROZEN);
		break;
	default:
		error = 1;
		break;
	}

	if (error == 0)
		vcpu->state = newstate;
	else
		error = EBUSY;

	return (error);
}

static void
vcpu_require_state(struct vm *vm, int vcpuid, enum vcpu_state newstate)
{
	int error;

	if ((error = vcpu_set_state(vm, vcpuid, newstate)) != 0)
		panic("Error %d setting state to %d\n", error, newstate);
}

static void
vcpu_require_state_locked(struct vcpu *vcpu, enum vcpu_state newstate)
{
	int error;

	if ((error = vcpu_set_state_locked(vcpu, newstate)) != 0)
		panic("Error %d setting state to %d", error, newstate);
}

/*
 * Emulate a guest 'hlt' by sleeping until the vcpu is ready to run.
 */
static int
vm_handle_hlt(struct vm *vm, int vcpuid, bool intr_disabled, bool *retu)
{
	struct vm_exit *vmexit;
	struct vcpu *vcpu;
	int t, timo;

	vcpu = &vm->vcpu[vcpuid];

	vcpu_lock(vcpu);

	/*
	 * Do a final check for pending NMI or interrupts before
	 * really putting this thread to sleep.
	 *
	 * These interrupts could have happened any time after we
	 * returned from VMRUN() and before we grabbed the vcpu lock.
	 */
	if (!vm_nmi_pending(vm, vcpuid) &&
	    (intr_disabled || vlapic_pending_intr(vcpu->vlapic) < 0)) {
		t = ticks;
		vcpu_require_state_locked(vcpu, VCPU_SLEEPING);
		if (vlapic_enabled(vcpu->vlapic)) {
			/*
			 * XXX msleep_spin() is not interruptible so use the
			 * 'timo' to put an upper bound on the sleep time.
			 */
			timo = hz;
			msleep_spin(vcpu, &vcpu->mtx, "vmidle", timo);
		} else {
			/*
			 * Spindown the vcpu if the apic is disabled and it
			 * had entered the halted state.
			 */
			*retu = true;
			vmexit = vm_exitinfo(vm, vcpuid);
			vmexit->exitcode = VM_EXITCODE_SPINDOWN_CPU;
			VCPU_CTR0(vm, vcpuid, "spinning down cpu");
		}
		vcpu_require_state_locked(vcpu, VCPU_FROZEN);
		vmm_stat_incr(vm, vcpuid, VCPU_IDLE_TICKS, ticks - t);
	}
	vcpu_unlock(vcpu);

	return (0);
}

static int
vm_handle_paging(struct vm *vm, int vcpuid, bool *retu)
{
	int rv, ftype;
	struct vm_map *map;
	struct vcpu *vcpu;
	struct vm_exit *vme;

	vcpu = &vm->vcpu[vcpuid];
	vme = &vcpu->exitinfo;

	ftype = vme->u.paging.fault_type;
	KASSERT(ftype == VM_PROT_READ ||
	    ftype == VM_PROT_WRITE || ftype == VM_PROT_EXECUTE,
	    ("vm_handle_paging: invalid fault_type %d", ftype));

	if (ftype == VM_PROT_READ || ftype == VM_PROT_WRITE) {
		rv = pmap_emulate_accessed_dirty(vmspace_pmap(vm->vmspace),
		    vme->u.paging.gpa, ftype);
		if (rv == 0)
			goto done;
	}

	map = &vm->vmspace->vm_map;
	rv = vm_fault(map, vme->u.paging.gpa, ftype, VM_FAULT_NORMAL);

	VCPU_CTR3(vm, vcpuid, "vm_handle_paging rv = %d, gpa = %#lx, "
	    "ftype = %d", rv, vme->u.paging.gpa, ftype);

	if (rv != KERN_SUCCESS)
		return (EFAULT);
done:
	/* restart execution at the faulting instruction */
	vme->inst_length = 0;

	return (0);
}

static int
vm_handle_inst_emul(struct vm *vm, int vcpuid, bool *retu)
{
	struct vie *vie;
	struct vcpu *vcpu;
	struct vm_exit *vme;
	int error, inst_length;
	uint64_t rip, gla, gpa, cr3;
	mem_region_read_t mread;
	mem_region_write_t mwrite;

	vcpu = &vm->vcpu[vcpuid];
	vme = &vcpu->exitinfo;

	rip = vme->rip;
	inst_length = vme->inst_length;

	gla = vme->u.inst_emul.gla;
	gpa = vme->u.inst_emul.gpa;
	cr3 = vme->u.inst_emul.cr3;
	vie = &vme->u.inst_emul.vie;

	vie_init(vie);

	/* Fetch, decode and emulate the faulting instruction */
	if (vmm_fetch_instruction(vm, vcpuid, rip, inst_length, cr3, vie) != 0)
		return (EFAULT);

	if (vmm_decode_instruction(vm, vcpuid, gla, vie) != 0)
		return (EFAULT);

<<<<<<< HEAD
	/* 
	 * AMD-V doesn't provide instruction length which is nRIP - RIP
	 * for some of the exit including Nested Page Fault. Use instruction
	 * length calculated by software instruction emulation to update
	 * RIP of vcpu.
	 */
	if (vme->inst_length == VIE_INST_SIZE) 
		vme->inst_length = vie->num_processed;
 
	/* return to userland unless this is a local apic access */
	if (gpa < DEFAULT_APIC_BASE || gpa >= DEFAULT_APIC_BASE + PAGE_SIZE) {
		*retu = TRUE;
=======
	/* return to userland unless this is an in-kernel emulated device */
	if (gpa >= DEFAULT_APIC_BASE && gpa < DEFAULT_APIC_BASE + PAGE_SIZE) {
		mread = lapic_mmio_read;
		mwrite = lapic_mmio_write;
	} else if (gpa >= VIOAPIC_BASE && gpa < VIOAPIC_BASE + VIOAPIC_SIZE) {
		mread = vioapic_mmio_read;
		mwrite = vioapic_mmio_write;
	} else if (gpa >= VHPET_BASE && gpa < VHPET_BASE + VHPET_SIZE) {
		mread = vhpet_mmio_read;
		mwrite = vhpet_mmio_write;
	} else {
		*retu = true;
>>>>>>> becd9849
		return (0);
	}

	error = vmm_emulate_instruction(vm, vcpuid, gpa, vie, mread, mwrite,
	    retu);

	return (error);
}

int
vm_run(struct vm *vm, struct vm_run *vmrun)
{
	int error, vcpuid;
	struct vcpu *vcpu;
	struct pcb *pcb;
	uint64_t tscval, rip;
	struct vm_exit *vme;
	bool retu, intr_disabled;
	pmap_t pmap;

	vcpuid = vmrun->cpuid;

	if (vcpuid < 0 || vcpuid >= VM_MAXCPU)
		return (EINVAL);

	pmap = vmspace_pmap(vm->vmspace);
	vcpu = &vm->vcpu[vcpuid];
	vme = &vcpu->exitinfo;
	rip = vmrun->rip;
restart:
	critical_enter();

	KASSERT(!CPU_ISSET(curcpu, &pmap->pm_active),
	    ("vm_run: absurd pm_active"));

	tscval = rdtsc();

	pcb = PCPU_GET(curpcb);
	set_pcb_flags(pcb, PCB_FULL_IRET);

	restore_guest_msrs(vm, vcpuid);	
	restore_guest_fpustate(vcpu);

	vcpu_require_state(vm, vcpuid, VCPU_RUNNING);
	vcpu->hostcpu = curcpu;
	error = VMRUN(vm->cookie, vcpuid, rip, pmap);
	vcpu->hostcpu = NOCPU;
	vcpu_require_state(vm, vcpuid, VCPU_FROZEN);

	save_guest_fpustate(vcpu);
	restore_host_msrs(vm, vcpuid);

	vmm_stat_incr(vm, vcpuid, VCPU_TOTAL_RUNTIME, rdtsc() - tscval);

	critical_exit();

	if (error == 0) {
		retu = false;
		switch (vme->exitcode) {
		case VM_EXITCODE_HLT:
			intr_disabled = ((vme->u.hlt.rflags & PSL_I) == 0);
			error = vm_handle_hlt(vm, vcpuid, intr_disabled, &retu);
			break;
		case VM_EXITCODE_PAGING:
			error = vm_handle_paging(vm, vcpuid, &retu);
			break;
		case VM_EXITCODE_INST_EMUL:
			error = vm_handle_inst_emul(vm, vcpuid, &retu);
			break;
		default:
			retu = true;	/* handled in userland */
			break;
		}
	}

	if (error == 0 && retu == false) {
		rip = vme->rip + vme->inst_length;
		goto restart;
	}

	/* copy the exit information */
	bcopy(vme, &vmrun->vm_exit, sizeof(struct vm_exit));
	return (error);
}

int
vm_inject_event(struct vm *vm, int vcpuid, int type,
		int vector, uint32_t code, int code_valid)
{
	if (vcpuid < 0 || vcpuid >= VM_MAXCPU)
		return (EINVAL);

	if ((type > VM_EVENT_NONE && type < VM_EVENT_MAX) == 0)
		return (EINVAL);

	if (vector < 0 || vector > 255)
		return (EINVAL);

	return (VMINJECT(vm->cookie, vcpuid, type, vector, code, code_valid));
}

static VMM_STAT(VCPU_NMI_COUNT, "number of NMIs delivered to vcpu");

int
vm_inject_nmi(struct vm *vm, int vcpuid)
{
	struct vcpu *vcpu;

	if (vcpuid < 0 || vcpuid >= VM_MAXCPU)
		return (EINVAL);

	vcpu = &vm->vcpu[vcpuid];

	vcpu->nmi_pending = 1;
	vcpu_notify_event(vm, vcpuid);
	return (0);
}

int
vm_nmi_pending(struct vm *vm, int vcpuid)
{
	struct vcpu *vcpu;

	if (vcpuid < 0 || vcpuid >= VM_MAXCPU)
		panic("vm_nmi_pending: invalid vcpuid %d", vcpuid);

	vcpu = &vm->vcpu[vcpuid];

	return (vcpu->nmi_pending);
}

void
vm_nmi_clear(struct vm *vm, int vcpuid)
{
	struct vcpu *vcpu;

	if (vcpuid < 0 || vcpuid >= VM_MAXCPU)
		panic("vm_nmi_pending: invalid vcpuid %d", vcpuid);

	vcpu = &vm->vcpu[vcpuid];

	if (vcpu->nmi_pending == 0)
		panic("vm_nmi_clear: inconsistent nmi_pending state");

	vcpu->nmi_pending = 0;
	vmm_stat_incr(vm, vcpuid, VCPU_NMI_COUNT, 1);
}

int
vm_get_capability(struct vm *vm, int vcpu, int type, int *retval)
{
	if (vcpu < 0 || vcpu >= VM_MAXCPU)
		return (EINVAL);

	if (type < 0 || type >= VM_CAP_MAX)
		return (EINVAL);

	return (VMGETCAP(vm->cookie, vcpu, type, retval));
}

int
vm_set_capability(struct vm *vm, int vcpu, int type, int val)
{
	if (vcpu < 0 || vcpu >= VM_MAXCPU)
		return (EINVAL);

	if (type < 0 || type >= VM_CAP_MAX)
		return (EINVAL);

	return (VMSETCAP(vm->cookie, vcpu, type, val));
}

uint64_t *
vm_guest_msrs(struct vm *vm, int cpu)
{
	return (vm->vcpu[cpu].guest_msrs);
}

struct vlapic *
vm_lapic(struct vm *vm, int cpu)
{
	return (vm->vcpu[cpu].vlapic);
}

struct vioapic *
vm_ioapic(struct vm *vm)
{

	return (vm->vioapic);
}

struct vhpet *
vm_hpet(struct vm *vm)
{

	return (vm->vhpet);
}

boolean_t
vmm_is_pptdev(int bus, int slot, int func)
{
	int found, i, n;
	int b, s, f;
	char *val, *cp, *cp2;

	/*
	 * XXX
	 * The length of an environment variable is limited to 128 bytes which
	 * puts an upper limit on the number of passthru devices that may be
	 * specified using a single environment variable.
	 *
	 * Work around this by scanning multiple environment variable
	 * names instead of a single one - yuck!
	 */
	const char *names[] = { "pptdevs", "pptdevs2", "pptdevs3", NULL };

	/* set pptdevs="1/2/3 4/5/6 7/8/9 10/11/12" */
	found = 0;
	for (i = 0; names[i] != NULL && !found; i++) {
		cp = val = getenv(names[i]);
		while (cp != NULL && *cp != '\0') {
			if ((cp2 = strchr(cp, ' ')) != NULL)
				*cp2 = '\0';

			n = sscanf(cp, "%d/%d/%d", &b, &s, &f);
			if (n == 3 && bus == b && slot == s && func == f) {
				found = 1;
				break;
			}
		
			if (cp2 != NULL)
				*cp2++ = ' ';

			cp = cp2;
		}
		freeenv(val);
	}
	return (found);
}

void *
vm_iommu_domain(struct vm *vm)
{

	return (vm->iommu);
}

int
vcpu_set_state(struct vm *vm, int vcpuid, enum vcpu_state newstate)
{
	int error;
	struct vcpu *vcpu;

	if (vcpuid < 0 || vcpuid >= VM_MAXCPU)
		panic("vm_set_run_state: invalid vcpuid %d", vcpuid);

	vcpu = &vm->vcpu[vcpuid];

	vcpu_lock(vcpu);
	error = vcpu_set_state_locked(vcpu, newstate);
	vcpu_unlock(vcpu);

	return (error);
}

enum vcpu_state
vcpu_get_state(struct vm *vm, int vcpuid, int *hostcpu)
{
	struct vcpu *vcpu;
	enum vcpu_state state;

	if (vcpuid < 0 || vcpuid >= VM_MAXCPU)
		panic("vm_get_run_state: invalid vcpuid %d", vcpuid);

	vcpu = &vm->vcpu[vcpuid];

	vcpu_lock(vcpu);
	state = vcpu->state;
	if (hostcpu != NULL)
		*hostcpu = vcpu->hostcpu;
	vcpu_unlock(vcpu);

	return (state);
}

void
vm_activate_cpu(struct vm *vm, int vcpuid)
{

	if (vcpuid >= 0 && vcpuid < VM_MAXCPU)
		CPU_SET(vcpuid, &vm->active_cpus);
}

cpuset_t
vm_active_cpus(struct vm *vm)
{

	return (vm->active_cpus);
}

void *
vcpu_stats(struct vm *vm, int vcpuid)
{

	return (vm->vcpu[vcpuid].stats);
}

int
vm_get_x2apic_state(struct vm *vm, int vcpuid, enum x2apic_state *state)
{
	if (vcpuid < 0 || vcpuid >= VM_MAXCPU)
		return (EINVAL);

	*state = vm->vcpu[vcpuid].x2apic_state;

	return (0);
}

int
vm_set_x2apic_state(struct vm *vm, int vcpuid, enum x2apic_state state)
{
	if (vcpuid < 0 || vcpuid >= VM_MAXCPU)
		return (EINVAL);

	if (state >= X2APIC_STATE_LAST)
		return (EINVAL);

	vm->vcpu[vcpuid].x2apic_state = state;

	vlapic_set_x2apic_state(vm, vcpuid, state);

	return (0);
}

/*
 * This function is called to ensure that a vcpu "sees" a pending event
 * as soon as possible:
 * - If the vcpu thread is sleeping then it is woken up.
 * - If the vcpu is running on a different host_cpu then an IPI will be directed
 *   to the host_cpu to cause the vcpu to trap into the hypervisor.
 */
void
vcpu_notify_event(struct vm *vm, int vcpuid)
{
	int hostcpu;
	struct vcpu *vcpu;

	vcpu = &vm->vcpu[vcpuid];

	vcpu_lock(vcpu);
	hostcpu = vcpu->hostcpu;
	if (hostcpu == NOCPU) {
		if (vcpu->state == VCPU_SLEEPING)
			wakeup_one(vcpu);
	} else {
		if (vcpu->state != VCPU_RUNNING)
			panic("invalid vcpu state %d", vcpu->state);
		if (hostcpu != curcpu)
			ipi_cpu(hostcpu, vmm_ipinum);
	}
	vcpu_unlock(vcpu);
}

struct vmspace *
vm_get_vmspace(struct vm *vm)
{

	return (vm->vmspace);
}

int
vm_apicid2vcpuid(struct vm *vm, int apicid)
{
	/*
	 * XXX apic id is assumed to be numerically identical to vcpu id
	 */
	return (apicid);
}<|MERGE_RESOLUTION|>--- conflicted
+++ resolved
@@ -975,7 +975,6 @@
 	if (vmm_decode_instruction(vm, vcpuid, gla, vie) != 0)
 		return (EFAULT);
 
-<<<<<<< HEAD
 	/* 
 	 * AMD-V doesn't provide instruction length which is nRIP - RIP
 	 * for some of the exit including Nested Page Fault. Use instruction
@@ -985,10 +984,6 @@
 	if (vme->inst_length == VIE_INST_SIZE) 
 		vme->inst_length = vie->num_processed;
  
-	/* return to userland unless this is a local apic access */
-	if (gpa < DEFAULT_APIC_BASE || gpa >= DEFAULT_APIC_BASE + PAGE_SIZE) {
-		*retu = TRUE;
-=======
 	/* return to userland unless this is an in-kernel emulated device */
 	if (gpa >= DEFAULT_APIC_BASE && gpa < DEFAULT_APIC_BASE + PAGE_SIZE) {
 		mread = lapic_mmio_read;
@@ -1001,7 +996,6 @@
 		mwrite = vhpet_mmio_write;
 	} else {
 		*retu = true;
->>>>>>> becd9849
 		return (0);
 	}
 
