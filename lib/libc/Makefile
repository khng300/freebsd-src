--- conflicted
+++ resolved
@@ -157,17 +157,9 @@
 	${CP} ${.ALLSRC} ${DESTDIR}/sys/libkern/${LIBC_ARCH}
 .endif
 
-<<<<<<< HEAD
-.if ${MK_SYSCALL_COMPAT} != "no"
-CFLAGS+=-DSYSCALL_COMPAT
-.endif
-
 .if ${MK_TESTS} != "no"
 SUBDIR+=	tests
 .endif
-=======
-.include <bsd.arch.inc.mk>
->>>>>>> 3744e9ff
 
 .include <bsd.lib.mk>
 
