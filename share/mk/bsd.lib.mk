#	from: @(#)bsd.lib.mk	5.26 (Berkeley) 5/2/91
# $FreeBSD$
#

.include <bsd.init.mk>

.if defined(LIB_CXX)
LIB=	${LIB_CXX}
_LD=	${CXX}
.else
_LD=	${CC}
.endif

LIB_PRIVATE=	${PRIVATELIB:Dprivate}
# Set up the variables controlling shared libraries.  After this section,
# SHLIB_NAME will be defined only if we are to create a shared library.
# SHLIB_LINK will be defined only if we are to create a link to it.
# INSTALL_PIC_ARCHIVE will be defined only if we are to create a PIC archive.
.if defined(NO_PIC)
.undef SHLIB_NAME
.undef INSTALL_PIC_ARCHIVE
.else
.if !defined(SHLIB) && defined(LIB)
SHLIB=		${LIB}
.endif
.if !defined(SHLIB_NAME) && defined(SHLIB) && defined(SHLIB_MAJOR)
SHLIB_NAME=	lib${LIB_PRIVATE}${SHLIB}.so.${SHLIB_MAJOR}
.endif
.if defined(SHLIB_NAME) && !empty(SHLIB_NAME:M*.so.*)
SHLIB_LINK?=	${SHLIB_NAME:R}
.endif
SONAME?=	${SHLIB_NAME}
.endif

.if defined(CRUNCH_CFLAGS)
CFLAGS+=	${CRUNCH_CFLAGS}
.endif

.if ${MK_ASSERT_DEBUG} == "no"
CFLAGS+= -DNDEBUG
NO_WERROR=
.endif

.if defined(DEBUG_FLAGS)
CFLAGS+= ${DEBUG_FLAGS}

.if ${MK_CTF} != "no" && ${DEBUG_FLAGS:M-g} != ""
CTFFLAGS+= -g
.endif
.else
STRIP?=	-s
.endif

.if ${SHLIBDIR:M*lib32*}
TAGS+=	lib32
.endif

.if defined(NO_ROOT)
.if !defined(TAGS) || ! ${TAGS:Mpackage=*}
TAGS+=		package=${PACKAGE:Uruntime}
.endif
TAG_ARGS=	-T ${TAGS:[*]:S/ /,/g}
.endif

.if ${MK_DEBUG_FILES} != "no" && empty(DEBUG_FLAGS:M-g) && \
    empty(DEBUG_FLAGS:M-gdwarf*)
SHARED_CFLAGS+= -g
SHARED_CXXFLAGS+= -g
CTFFLAGS+= -g
.endif

.include <bsd.libnames.mk>

# prefer .s to a .c, add .po, remove stuff not used in the BSD libraries
# .So used for PIC object files
.SUFFIXES:
.SUFFIXES: .out .o .po .So .S .asm .s .c .cc .cpp .cxx .C .f .y .l .ln

.if !defined(PICFLAG)
.if ${MACHINE_CPUARCH} == "sparc64"
PICFLAG=-fPIC
.else
PICFLAG=-fpic
.endif
.endif

PO_FLAG=-pg

.c.o:
	${CC} ${STATIC_CFLAGS} ${CFLAGS} -c ${.IMPSRC} -o ${.TARGET}
	${CTFCONVERT_CMD}

.c.po:
	${CC} ${PO_FLAG} ${STATIC_CFLAGS} ${PO_CFLAGS} -c ${.IMPSRC} -o ${.TARGET}
	${CTFCONVERT_CMD}

.c.So:
	${CC} ${PICFLAG} -DPIC ${SHARED_CFLAGS} ${CFLAGS} -c ${.IMPSRC} -o ${.TARGET}
	${CTFCONVERT_CMD}

.cc.o .C.o .cpp.o .cxx.o:
	${CXX} ${STATIC_CXXFLAGS} ${CXXFLAGS} -c ${.IMPSRC} -o ${.TARGET}

.cc.po .C.po .cpp.po .cxx.po:
	${CXX} ${PO_FLAG} ${STATIC_CXXFLAGS} ${PO_CXXFLAGS} -c ${.IMPSRC} -o ${.TARGET}

.cc.So .C.So .cpp.So .cxx.So:
	${CXX} ${PICFLAG} -DPIC ${SHARED_CXXFLAGS} ${CXXFLAGS} -c ${.IMPSRC} -o ${.TARGET}

.f.po:
	${FC} -pg ${FFLAGS} -o ${.TARGET} -c ${.IMPSRC}
	${CTFCONVERT_CMD}

.f.So:
	${FC} ${PICFLAG} -DPIC ${FFLAGS} -o ${.TARGET} -c ${.IMPSRC}
	${CTFCONVERT_CMD}

.s.po .s.So:
	${AS} ${AFLAGS} -o ${.TARGET} ${.IMPSRC}
	${CTFCONVERT_CMD}

.asm.po:
	${CC} -x assembler-with-cpp -DPROF ${PO_CFLAGS} ${ACFLAGS} \
		-c ${.IMPSRC} -o ${.TARGET}
	${CTFCONVERT_CMD}

.asm.So:
	${CC} -x assembler-with-cpp ${PICFLAG} -DPIC ${CFLAGS} ${ACFLAGS} \
	    -c ${.IMPSRC} -o ${.TARGET}
	${CTFCONVERT_CMD}

.S.po:
	${CC} -DPROF ${PO_CFLAGS} ${ACFLAGS} -c ${.IMPSRC} -o ${.TARGET}
	${CTFCONVERT_CMD}

.S.So:
	${CC} ${PICFLAG} -DPIC ${CFLAGS} ${ACFLAGS} -c ${.IMPSRC} -o ${.TARGET}
	${CTFCONVERT_CMD}

.if !defined(_SKIP_BUILD)
all: beforebuild .WAIT
beforebuild: objwarn
.endif

_LIBDIR:=${LIBDIR}
_SHLIBDIR:=${SHLIBDIR}

.if defined(SHLIB_NAME)
.if ${MK_DEBUG_FILES} != "no"
SHLIB_NAME_FULL=${SHLIB_NAME}.full
# Use ${DEBUGDIR} for base system debug files, else .debug subdirectory
.if ${_SHLIBDIR} == "/boot" ||\
    ${SHLIBDIR:C%/lib(/.*)?$%/lib%} == "/lib" ||\
    ${SHLIBDIR:C%/usr/lib(32)?(/.*)?%/usr/lib%} == "/usr/lib"
DEBUGFILEDIR=${DEBUGDIR}${_SHLIBDIR}
.else
DEBUGFILEDIR=${_SHLIBDIR}/.debug
DEBUGMKDIR=
.endif
.else
SHLIB_NAME_FULL=${SHLIB_NAME}
.endif
.endif

.include <bsd.symver.mk>

# Allow libraries to specify their own version map or have it
# automatically generated (see bsd.symver.mk above).
.if ${MK_SYMVER} == "yes" && !empty(VERSION_MAP)
${SHLIB_NAME_FULL}:	${VERSION_MAP}
LDFLAGS+=	-Wl,--version-script=${VERSION_MAP}
.endif

.if defined(LIB) && !empty(LIB) || defined(SHLIB_NAME)
OBJS+=		${SRCS:N*.h:R:S/$/.o/}
NOPATH_FILES+=	${OBJS}
.endif

.if defined(LIB) && !empty(LIB)
_LIBS=		lib${LIB_PRIVATE}${LIB}.a

lib${LIB_PRIVATE}${LIB}.a: ${OBJS} ${STATICOBJS}
	@${ECHO} building static ${LIB} library
	@rm -f ${.TARGET}
	${AR} ${ARFLAGS} ${.TARGET} `NM='${NM}' lorder ${OBJS} ${STATICOBJS} | tsort -q` ${ARADD}
	${RANLIB} ${RANLIBFLAGS} ${.TARGET}
.endif

.if !defined(INTERNALLIB)

.if ${MK_PROFILE} != "no" && defined(LIB) && !empty(LIB)
_LIBS+=		lib${LIB_PRIVATE}${LIB}_p.a
POBJS+=		${OBJS:.o=.po} ${STATICOBJS:.o=.po}
NOPATH_FILES+=	${POBJS}

lib${LIB_PRIVATE}${LIB}_p.a: ${POBJS}
	@${ECHO} building profiled ${LIB} library
	@rm -f ${.TARGET}
	${AR} ${ARFLAGS} ${.TARGET} `NM='${NM}' lorder ${POBJS} | tsort -q` ${ARADD}
	${RANLIB} ${RANLIBFLAGS} ${.TARGET}
.endif

.if defined(SHLIB_NAME) || \
    defined(INSTALL_PIC_ARCHIVE) && defined(LIB) && !empty(LIB)
SOBJS+=		${OBJS:.o=.So}
NOPATH_FILES+=	${SOBJS}
.endif

.if defined(SHLIB_NAME)
_LIBS+=		${SHLIB_NAME}

SOLINKOPTS=	-shared -Wl,-x
.if !defined(ALLOW_SHARED_TEXTREL)
.if defined(LD_FATAL_WARNINGS) && ${LD_FATAL_WARNINGS} == "no"
SOLINKOPTS+=	-Wl,--no-fatal-warnings
.else
SOLINKOPTS+=	-Wl,--fatal-warnings
.endif
SOLINKOPTS+=	-Wl,--warn-shared-textrel
.endif

.if target(beforelinking)
beforelinking: ${SOBJS}
${SHLIB_NAME_FULL}: beforelinking
.endif

.if defined(SHLIB_LINK)
# ${_SHLIBDIRPREFIX} and ${_LDSCRIPTROOT} are both needed when cross-building
# and when building 32 bits library shims.  ${_SHLIBDIRPREFIX} is the directory
# prefix where shared objects will be installed by the install target.
#
# ${_LDSCRIPTROOT} is the directory prefix that will be used when generating
# ld(1) scripts.  The crosstools' ld is configured to lookup libraries in an
# alternative directory which is called "sysroot", so during buildworld binaries
# won't be linked against the running system libraries but against the ones of
# the current source tree.  ${_LDSCRIPTROOT} behavior is twisted because of
# the location where we store them:
# - 64 bits libs are located under sysroot, so ${_LDSCRIPTROOT} must be empty
#   because ld(1) will manage to find them from sysroot;
# - 32 bits shims are not, so ${_LDSCRIPTROOT} is used to specify their full
#   path, outside of sysroot.
# Note that ld(1) scripts are generated both during buildworld and
# installworld; in the later case ${_LDSCRIPTROOT} must be obviously empty
# because on the target system, libraries are meant to be looked up from /.
.if defined(SHLIB_LDSCRIPT) && !empty(SHLIB_LDSCRIPT) && exists(${.CURDIR}/${SHLIB_LDSCRIPT})
${SHLIB_LINK:R}.ld: ${.CURDIR}/${SHLIB_LDSCRIPT}
	sed -e 's,@@SHLIB@@,${_LDSCRIPTROOT}${_SHLIBDIR}/${SHLIB_NAME},g' \
	    -e 's,@@LIBDIR@@,${_LDSCRIPTROOT}${_LIBDIR},g' \
	    -e 's,/[^ ]*/,,g' \
	    ${.ALLSRC} > ${.TARGET}

${SHLIB_NAME_FULL}: ${SHLIB_LINK:R}.ld
.endif
.endif

${SHLIB_NAME_FULL}: ${SOBJS}
	@${ECHO} building shared library ${SHLIB_NAME}
	@rm -f ${SHLIB_NAME} ${SHLIB_LINK}
.if defined(SHLIB_LINK) && !commands(${SHLIB_LINK:R}.ld)
	@${INSTALL_SYMLINK} ${TAG_ARGS:D${TAG_ARGS},development} ${SHLIB_NAME} ${SHLIB_LINK}
.endif
	${_LD} ${LDFLAGS} ${SSP_CFLAGS} ${SOLINKOPTS} \
	    -o ${.TARGET} -Wl,-soname,${SONAME} \
	    `NM='${NM}' lorder ${SOBJS} | tsort -q` ${LDADD}
.if ${MK_CTF} != "no"
	${CTFMERGE} ${CTFFLAGS} -o ${.TARGET} ${SOBJS}
.endif

.if ${MK_DEBUG_FILES} != "no"
CLEANFILES+=	${SHLIB_NAME_FULL} ${SHLIB_NAME}.debug
${SHLIB_NAME}: ${SHLIB_NAME_FULL} ${SHLIB_NAME}.debug
	${OBJCOPY} --strip-debug --add-gnu-debuglink=${SHLIB_NAME}.debug \
	    ${SHLIB_NAME_FULL} ${.TARGET}

${SHLIB_NAME}.debug: ${SHLIB_NAME_FULL}
	${OBJCOPY} --only-keep-debug ${SHLIB_NAME_FULL} ${.TARGET}
.endif
.endif #defined(SHLIB_NAME)

.if defined(INSTALL_PIC_ARCHIVE) && defined(LIB) && !empty(LIB) && ${MK_TOOLCHAIN} != "no"
_LIBS+=		lib${LIB_PRIVATE}${LIB}_pic.a

lib${LIB_PRIVATE}${LIB}_pic.a: ${SOBJS}
	@${ECHO} building special pic ${LIB} library
	@rm -f ${.TARGET}
	${AR} ${ARFLAGS} ${.TARGET} ${SOBJS} ${ARADD}
	${RANLIB} ${RANLIBFLAGS} ${.TARGET}
.endif

.if defined(WANT_LINT) && !defined(NO_LINT) && defined(LIB) && !empty(LIB)
LINTLIB=	llib-l${LIB}.ln
_LIBS+=		${LINTLIB}
LINTOBJS+=	${SRCS:M*.c:.c=.ln}
NOPATH_FILES+=	${LINTOBJS}

${LINTLIB}: ${LINTOBJS}
	@${ECHO} building lint library ${.TARGET}
	@rm -f ${.TARGET}
	${LINT} ${LINTLIBFLAGS} ${CFLAGS:M-[DIU]*} ${.ALLSRC}
.endif

.endif # !defined(INTERNALLIB)

.if defined(_SKIP_BUILD)
all:
.else
all: ${_LIBS}

.if ${MK_MAN} != "no"
all: _manpages
.endif
.endif

_EXTRADEPEND:
	@TMP=_depend$$$$; \
	sed -e 's/^\([^\.]*\).o[ ]*:/\1.o \1.po \1.So:/' < ${DEPENDFILE} \
	    > $$TMP; \
	mv $$TMP ${DEPENDFILE}
.if !defined(NO_EXTRADEPEND) && defined(SHLIB_NAME)
.if defined(DPADD) && !empty(DPADD)
	echo ${SHLIB_NAME_FULL}: ${DPADD} >> ${DEPENDFILE}
.endif
.endif

.if !target(install)

.if defined(PRECIOUSLIB)
.if !defined(NO_FSCHG)
SHLINSTALLFLAGS+= -fschg
.endif
SHLINSTALLFLAGS+= -S
.endif

_INSTALLFLAGS:=	${INSTALLFLAGS}
.for ie in ${INSTALLFLAGS_EDIT}
_INSTALLFLAGS:=	${_INSTALLFLAGS${ie}}
.endfor
_SHLINSTALLFLAGS:=	${SHLINSTALLFLAGS}
.for ie in ${INSTALLFLAGS_EDIT}
_SHLINSTALLFLAGS:=	${_SHLINSTALLFLAGS${ie}}
.endfor

.if !defined(INTERNALLIB)
realinstall: _libinstall
.ORDER: beforeinstall _libinstall
_libinstall:
.if defined(LIB) && !empty(LIB) && ${MK_INSTALLLIB} != "no"
	${INSTALL} ${TAG_ARGS:D${TAG_ARGS},development} -C -o ${LIBOWN} -g ${LIBGRP} -m ${LIBMODE} \
	    ${_INSTALLFLAGS} lib${LIB_PRIVATE}${LIB}.a ${DESTDIR}${_LIBDIR}
.endif
.if ${MK_PROFILE} != "no" && defined(LIB) && !empty(LIB)
	${INSTALL} ${TAG_ARGS:D${TAG_ARGS},profile} -C -o ${LIBOWN} -g ${LIBGRP} -m ${LIBMODE} \
	    ${_INSTALLFLAGS} lib${LIB_PRIVATE}${LIB}_p.a ${DESTDIR}${_LIBDIR}
.endif
.if defined(SHLIB_NAME)
	${INSTALL} ${TAG_ARGS} ${STRIP} -o ${LIBOWN} -g ${LIBGRP} -m ${LIBMODE} \
	    ${_INSTALLFLAGS} ${_SHLINSTALLFLAGS} \
	    ${SHLIB_NAME} ${DESTDIR}${_SHLIBDIR}
.if ${MK_DEBUG_FILES} != "no"
.if defined(DEBUGMKDIR)
	${INSTALL} -d ${DESTDIR}${DEBUGFILEDIR}
.endif
	${INSTALL} ${TAG_ARGS:D${TAG_ARGS},debug} -o ${LIBOWN} -g ${LIBGRP} -m ${DEBUGMODE} \
	    ${_INSTALLFLAGS} \
	    ${SHLIB_NAME}.debug ${DESTDIR}${DEBUGFILEDIR}
.endif
.if defined(SHLIB_LINK)
.if commands(${SHLIB_LINK:R}.ld)
	${INSTALL} ${TAG_ARGS:D${TAG_ARGS},development} -S -C -o ${LIBOWN} -g ${LIBGRP} -m ${LIBMODE} \
	    ${_INSTALLFLAGS} ${SHLIB_LINK:R}.ld \
	    ${DESTDIR}${_LIBDIR}/${SHLIB_LINK}
.else
.if ${_SHLIBDIR} == ${_LIBDIR}
.if ${SHLIB_LINK:Mlib*}
	${INSTALL_SYMLINK} ${TAG_ARGS:D${TAG_ARGS},development} ${SHLIB_NAME} ${DESTDIR}${_LIBDIR}/${SHLIB_LINK}
.else
<<<<<<< HEAD
	${INSTALL_SYMLINK} ${TAG_ARGS} ${SHLIB_NAME} ${DESTDIR}${_LIBDIR}/${SHLIB_LINK}
.endif
.else
.if ${SHLIB_LINK:Mlib*}
	${INSTALL_SYMLINK} ${TAG_ARGS:D${TAG_ARGS},development} ${_SHLIBDIRPREFIX}${_SHLIBDIR}/${SHLIB_NAME} \
=======
	${INSTALL_RSYMLINK} ${DESTDIR}${_SHLIBDIR}/${SHLIB_NAME} \
>>>>>>> e4e49c92
	    ${DESTDIR}${_LIBDIR}/${SHLIB_LINK}
.else
	${INSTALL_SYMLINK} ${TAG_ARGS} ${_SHLIBDIRPREFIX}${_SHLIBDIR}/${SHLIB_NAME} \
	    ${DESTDIR}${_LIBDIR}/${SHLIB_LINK}
.endif
.if exists(${DESTDIR}${_LIBDIR}/${SHLIB_NAME})
	-chflags noschg ${DESTDIR}${_LIBDIR}/${SHLIB_NAME}
	rm -f ${DESTDIR}${_LIBDIR}/${SHLIB_NAME}
.endif
.endif
.endif # SHLIB_LDSCRIPT
.endif # SHLIB_LINK
.endif # SHIB_NAME
.if defined(INSTALL_PIC_ARCHIVE) && defined(LIB) && !empty(LIB) && ${MK_TOOLCHAIN} != "no"
	${INSTALL} ${TAG_ARGS:D${TAG_ARGS},development} -o ${LIBOWN} -g ${LIBGRP} -m ${LIBMODE} \
	    ${_INSTALLFLAGS} lib${LIB}_pic.a ${DESTDIR}${_LIBDIR}
.endif
.if defined(WANT_LINT) && !defined(NO_LINT) && defined(LIB) && !empty(LIB)
	${INSTALL} ${TAG_ARGS:D${TAG_ARGS},development} -o ${LIBOWN} -g ${LIBGRP} -m ${LIBMODE} \
	    ${_INSTALLFLAGS} ${LINTLIB} ${DESTDIR}${LINTLIBDIR}
.endif
.endif # !defined(INTERNALLIB)

.if !defined(LIBRARIES_ONLY)
.include <bsd.nls.mk>
.include <bsd.files.mk>
.include <bsd.incs.mk>
.endif

.include <bsd.links.mk>

.if ${MK_MAN} != "no" && !defined(LIBRARIES_ONLY)
realinstall: _maninstall
.ORDER: beforeinstall _maninstall
.endif

.endif

.if !target(lint)
lint: ${SRCS:M*.c}
	${LINT} ${LINTFLAGS} ${CFLAGS:M-[DIU]*} ${.ALLSRC}
.endif

.if ${MK_MAN} != "no" && !defined(LIBRARIES_ONLY)
.include <bsd.man.mk>
.endif

.include <bsd.dep.mk>

.if !exists(${.OBJDIR}/${DEPENDFILE})
.if defined(LIB) && !empty(LIB)
${OBJS} ${STATICOBJS} ${POBJS}: ${SRCS:M*.h}
.for _S in ${SRCS:N*.[hly]}
${_S:R}.po: ${_S}
.endfor
.endif
.if defined(SHLIB_NAME) || \
    defined(INSTALL_PIC_ARCHIVE) && defined(LIB) && !empty(LIB)
${SOBJS}: ${SRCS:M*.h}
.for _S in ${SRCS:N*.[hly]}
${_S:R}.So: ${_S}
.endfor
.endif
.endif

.if !target(clean)
clean:
.if defined(CLEANFILES) && !empty(CLEANFILES)
	rm -f ${CLEANFILES}
.endif
.if defined(LIB) && !empty(LIB)
	rm -f a.out ${OBJS} ${OBJS:S/$/.tmp/} ${STATICOBJS}
.endif
.if !defined(INTERNALLIB)
.if ${MK_PROFILE} != "no" && defined(LIB) && !empty(LIB)
	rm -f ${POBJS} ${POBJS:S/$/.tmp/}
.endif
.if defined(SHLIB_NAME) || \
    defined(INSTALL_PIC_ARCHIVE) && defined(LIB) && !empty(LIB)
	rm -f ${SOBJS} ${SOBJS:.So=.so} ${SOBJS:S/$/.tmp/}
.endif
.if defined(SHLIB_NAME)
.if defined(SHLIB_LINK)
.if defined(SHLIB_LDSCRIPT) && exists(${.CURDIR}/${SHLIB_LDSCRIPT})
	rm -f lib${LIB}.ld
.endif
	rm -f ${SHLIB_LINK}
.endif
.endif # defined(SHLIB_NAME)
.if defined(WANT_LINT) && defined(LIB) && !empty(LIB)
	rm -f ${LINTOBJS}
.endif
.endif # !defined(INTERNALLIB)
.if defined(_LIBS) && !empty(_LIBS)
	rm -f ${_LIBS}
.endif
.if defined(CLEANDIRS) && !empty(CLEANDIRS)
	rm -rf ${CLEANDIRS}
.endif
.if !empty(VERSION_DEF) && !empty(SYMBOL_MAPS)
	rm -f ${VERSION_MAP}
.endif
.endif

.if !empty(_LIBS)
NOPATH_FILES+=	${_LIBS}
.endif

.include <bsd.obj.mk>

.include <bsd.sys.mk><|MERGE_RESOLUTION|>--- conflicted
+++ resolved
@@ -182,7 +182,7 @@
 lib${LIB_PRIVATE}${LIB}.a: ${OBJS} ${STATICOBJS}
 	@${ECHO} building static ${LIB} library
 	@rm -f ${.TARGET}
-	${AR} ${ARFLAGS} ${.TARGET} `NM='${NM}' lorder ${OBJS} ${STATICOBJS} | tsort -q` ${ARADD}
+	${AR} ${ARFLAGS} ${.TARGET} `NM='${NM}' NMFLAGS='${NMFLAGS}' lorder ${OBJS} ${STATICOBJS} | tsort -q` ${ARADD}
 	${RANLIB} ${RANLIBFLAGS} ${.TARGET}
 .endif
 
@@ -196,7 +196,7 @@
 lib${LIB_PRIVATE}${LIB}_p.a: ${POBJS}
 	@${ECHO} building profiled ${LIB} library
 	@rm -f ${.TARGET}
-	${AR} ${ARFLAGS} ${.TARGET} `NM='${NM}' lorder ${POBJS} | tsort -q` ${ARADD}
+	${AR} ${ARFLAGS} ${.TARGET} `NM='${NM}' NMFLAGS='${NMFLAGS}' lorder ${POBJS} | tsort -q` ${ARADD}
 	${RANLIB} ${RANLIBFLAGS} ${.TARGET}
 .endif
 
@@ -261,7 +261,7 @@
 .endif
 	${_LD} ${LDFLAGS} ${SSP_CFLAGS} ${SOLINKOPTS} \
 	    -o ${.TARGET} -Wl,-soname,${SONAME} \
-	    `NM='${NM}' lorder ${SOBJS} | tsort -q` ${LDADD}
+	    `NM='${NM}' NMFLAGS='${NMFLAGS}' lorder ${SOBJS} | tsort -q` ${LDADD}
 .if ${MK_CTF} != "no"
 	${CTFMERGE} ${CTFFLAGS} -o ${.TARGET} ${SOBJS}
 .endif
@@ -358,7 +358,7 @@
 	    ${SHLIB_NAME} ${DESTDIR}${_SHLIBDIR}
 .if ${MK_DEBUG_FILES} != "no"
 .if defined(DEBUGMKDIR)
-	${INSTALL} -d ${DESTDIR}${DEBUGFILEDIR}
+	${INSTALL} ${TAG_ARGS:D${TAG_ARGS},debug}-d ${DESTDIR}${DEBUGFILEDIR}
 .endif
 	${INSTALL} ${TAG_ARGS:D${TAG_ARGS},debug} -o ${LIBOWN} -g ${LIBGRP} -m ${DEBUGMODE} \
 	    ${_INSTALLFLAGS} \
@@ -372,20 +372,16 @@
 .else
 .if ${_SHLIBDIR} == ${_LIBDIR}
 .if ${SHLIB_LINK:Mlib*}
-	${INSTALL_SYMLINK} ${TAG_ARGS:D${TAG_ARGS},development} ${SHLIB_NAME} ${DESTDIR}${_LIBDIR}/${SHLIB_LINK}
-.else
-<<<<<<< HEAD
-	${INSTALL_SYMLINK} ${TAG_ARGS} ${SHLIB_NAME} ${DESTDIR}${_LIBDIR}/${SHLIB_LINK}
+	${INSTALL_RSYMLINK} ${TAG_ARGS:D${TAG_ARGS},development} ${SHLIB_NAME} ${DESTDIR}${_LIBDIR}/${SHLIB_LINK}
+.else
+	${INSTALL_RSYMLINK} ${TAG_ARGS} ${DESTDIR}${_SHLIBDIR}/${SHLIB_NAME} \
+	    ${DESTDIR}${_LIBDIR}/${SHLIB_LINK}
 .endif
 .else
 .if ${SHLIB_LINK:Mlib*}
-	${INSTALL_SYMLINK} ${TAG_ARGS:D${TAG_ARGS},development} ${_SHLIBDIRPREFIX}${_SHLIBDIR}/${SHLIB_NAME} \
-=======
-	${INSTALL_RSYMLINK} ${DESTDIR}${_SHLIBDIR}/${SHLIB_NAME} \
->>>>>>> e4e49c92
-	    ${DESTDIR}${_LIBDIR}/${SHLIB_LINK}
-.else
-	${INSTALL_SYMLINK} ${TAG_ARGS} ${_SHLIBDIRPREFIX}${_SHLIBDIR}/${SHLIB_NAME} \
+	${INSTALL_RSYMLINK} ${TAG_ARGS:D${TAG_ARGS},development} ${DESTDIR}${_SHLIBDIR}/${SHLIB_NAME} \
+.else
+	${INSTALL_RSYMLINK} ${TAG_ARGS} ${_SHLIBDIRPREFIX}${_SHLIBDIR}/${SHLIB_NAME} \
 	    ${DESTDIR}${_LIBDIR}/${SHLIB_LINK}
 .endif
 .if exists(${DESTDIR}${_LIBDIR}/${SHLIB_NAME})
