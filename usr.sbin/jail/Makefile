# $FreeBSD$

.include <bsd.own.mk>

PROG=	jail
MAN=	jail.8 jail.conf.5
SRCS=	jail.c command.c config.c state.c jailp.h jaillex.l jailparse.y y.tab.h

DPADD=	${LIBJAIL} ${LIBKVM} ${LIBUTIL} ${LIBL}
LDADD=	-ljail -lkvm -lutil -ll

YFLAGS+=-v
CFLAGS+=-I. -I${.CURDIR}

.if ${MK_INET6_SUPPORT} != "no"
CFLAGS+= -DINET6
.endif
.if ${MK_INET_SUPPORT} != "no"
CFLAGS+= -DINET
.endif
<<<<<<< HEAD
=======

CLEANFILES= y.output
>>>>>>> 0c4d49e9

.include <bsd.prog.mk><|MERGE_RESOLUTION|>--- conflicted
+++ resolved
@@ -18,10 +18,7 @@
 .if ${MK_INET_SUPPORT} != "no"
 CFLAGS+= -DINET
 .endif
-<<<<<<< HEAD
-=======
 
 CLEANFILES= y.output
->>>>>>> 0c4d49e9
 
 .include <bsd.prog.mk>